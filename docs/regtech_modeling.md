# Automating RegTech

There are a number of highly regulated industries that must adhere to complex regulations from various regulatory 
bodies.  These often come in the form of lengthy documents that can be arcane, ambiguous, and expensive to interpret 
into computer code.  It's even more expensive to adapt these regulations to a firm's internal systems.  There is no 
competitive advantage for firms in processing these regulations separately, so it would be mutually beneficial to codify
and test the rules once across all firms.

There have been attempts to do so using shared libraries.  The challenge with this approach is that these libraries don't
work natively across the complexities of each firm's existing systems.  In order to use them, they would need to invest 
significantly to build new systems that use the shared libraries.  Another issue is that technology advances quickly, and
an optimal solution at any point in time is not likely to be the best solution in a short time.

There is an alternative.  If regulations were codified in a declarative model that could be cross-compiled to run in 
different execution contexts, then that would enable firms to create their own processors to translate the model to work
in their systems. In that way they get the advantage of a codified, unambiguous, and verifiable model while still 
retaining their existing systems.  Morphir provides exactly this capability by providing tools to project a unified model
into various execution contexts.

# Use case: US LCR
The [US Liquidity Coverage Ratio](https://en.wikipedia.org/wiki/Basel_III#US_version_of_the_Basel_Liquidity_Coverage_Ratio_requirements)
is a required report for certain banks and systemically important financial institutions.  Its definition can be found at
[https://www.govinfo.gov/content/pkg/FR-2014-10-10/pdf/2014-22520.pdf](https://www.govinfo.gov/content/pkg/FR-2014-10-10/pdf/2014-22520.pdf).  It's
complex enough that there are accompanying documents and samples that attempt to clarify it.  Ultimately it's a set of 
calculations that can be defined concisely and unambiguously in a concise and unambiguous programming language.

We'll step through how we can define such a regulation using Morphir with the LCR as an example.

# Getting started
If you've not already done so, install Morphir as per the [getting started](./getting_started) instructions.  Create a project called "lcr":

```bash
morphir init lcr
cd lcr
```
In this example, we'll use Elm as the Morphir modeling language.  If you've not done so, [install elm](https://guide.elm-lang.org/install/elm.html).

# Modeling the LCR
Let's define the core of the calculation for Morphir. The full LCR is quite extensive, so we'll focus on a few examples 
that highlight different aspects of modeling.  

## Modeling calculations
At a high level, the LCR is a calculation.  In fact if you look it up, the first thing you'll run into is probably this calculation:
``` LCR = High quality liquid asset amount (HQLA) / Total net cash flow amount```
​.
In modeling terms, it's not actually that simple since the LCR is calculated using a window from a given date.  It also
needs to run on a set of data.  So in our model, we'll define it as a function:

```elm
lcr toCounterparty product t flowsForDate reserveBalanceRequirement = 
    let
        hqla                = hqlaAmount product (flowsForDate t) reserveBalanceRequirement
        totalNetCashOutflow = totalNetCashOutflowAmount toCounterparty t flowsForDate
    in
        hqla / totalNetCashOutflow
```

As you can see, that's pretty expressive, and the last line matches the calculation.  For anyone new to Elm, the first 
line declares the function. Elm uses spaces rather than (,) to itemize parameters.  You might be wondering what some of
these extra parameters are all about. These are the points where the logical model meets the physical context that it 
will be run in.  They are parameters at the top level so that individual firms can specify them as needed.  The parameter
named ```product``` is a good example.  It's a function that takes a product key and returns the product structure.  It's
up to the model user to determine how product identification and lookup will be supplied by their system.

If you read the specification, you'll see a fair amount of space used to describe something called the adjusted excess 
HQLA amount.  This happens to be a nice calculation to demonstrate mathematical modeling:

```elm
adjustedExcessHQLAAmount = 
    let
        adjustedLevel1LiquidAssetAmount = level1LiquidAssetAmount

        adjustedlevel2aLiquidAssetAmount = level2aLiquidAssetAmount * 0.85

        adjustedlevel2bLiquidAssetAmount = level2bLiquidAssetAmount * 0.50

        adjustedLevel2CapExcessAmount = 
            max (adjustedlevel2aLiquidAssetAmount + adjustedlevel2bLiquidAssetAmount - 0.6667 * adjustedLevel1LiquidAssetAmount) 0.0

        adjustedlevel2bCapExcessAmount =
            max (adjustedlevel2bLiquidAssetAmount - adjustedLevel2CapExcessAmount - 0.1765 * (adjustedLevel1LiquidAssetAmount + adjustedlevel2aLiquidAssetAmount)) 0.0
    in
        adjustedLevel2CapExcessAmount + adjustedlevel2bCapExcessAmount
```

It's included here just to show how much easier it is to understand a model than the written description: 
```
There are two categories of assets that can be included in the stock. Assets to be included in each category are those 
that the bank is holding on the first day of the stress period, irrespective of their residual maturity. “Level 1” 
assets can be included without limit, while “Level 2” assets can only comprise up to 40% of the stock.
```

## Modeling collection operations
The LCR spec is peppered with operations of collections of data.  For example:

```elm
level2aLiquidAssetsThatAreEligibleHQLA =
    t0Flows
        |> List.filter (\flow -> flow.assetType == Level2aAssets && isHQLA product flow)
        |> List.map .amount
        |> List.sum
```

It's pretty easy to see that this takes a collection, filters it, then sums the "amount" of the remaining.  The important
point to note here is that we're letting the model know of a collection while also leaving the implementation entirely 
undefined.  This allows us to process this model into a variety of execution contexts. 

## Modeling structures
The previous example contained a collection name t0Flows.  We can see from the example that it has `assetType` and `amount`
fields.  In fact, this is defined in the spec as a cash flow, which contains a few other fields.  At this point in our 
modeling, we have a couple of options.  We can either use a single common structure throughout the model, even when 
large portions of the app don't require all of those fields, or we can create multiple structures that are more aligned
with the usage.  Since the LCR actually defines a cash flow, we'll go with the first option since it matches the language
of the business.  The cash flow is defined as:

```elm
type alias BusinessDate = Date


type alias ReportingEntity = Entity


type alias Flow =
    { amount : Amount
    , assetType : AssetCategoryCodes
    , businessDate : BusinessDate
    , collateralClass : AssetCategoryCodes
    , counterpartyId : CounterpartyId
    , currency : Currency
    , fed5GCode : Fed5GCode
    , insured : InsuranceType
    , isTreasuryControl : Bool
    , isUnencumbered : Bool
    , maturityDate : BusinessDate
    , effectiveMaturityDate : BusinessDate
    , productId : ProductId
    }
```

Notice that most of the types are named using the language of the business.  This is an aspect of domain modeling, the 
ubiquitous language, that helps all the stakeholders to reduce misunderstandings.

# Verifying the model
This is just a small sampling of what's required to turn a full specification into functioning code. It's enough to see
that it's not a trivial task, and there's a significant advantage if someone else could do it for you *and* prove
that it's correct.  This is where the use of a pure functional programming language for business modeling really 
shines.  The common statement that *"if it compiles, it's guaranteed to run without errors"* really applies well to 
RegTech.  The Elm compiler catches a huge number of potential errors that would otherwise be impossible in non-FP languages.  

It's worth noting that there are languages that provide even more guarantees, like Coq and Microsoft's Bosque.  In
creating Morphir, we were careful not to write our own or locking on a particular language.  This leaves the option of using
the best language for the job, as long as that language can be co-compiled into the Morphir IR.

[TODO] show examples of catching errors

The OCC helpfully provided some test examples that we can also use to verify our models.  We've done so in the form of
unit tests on our Elm code.  [These tests](https://github.com/finos/morphir-examples/tree/master/tests/Morphir/Sample/LCR/)
demonstrate how the OCC's tests, which were provided in a document, could actually be codified into the modeled rules.

# Using automation to adapt the model to your systems
Now that we've ensured that our model of the LCR is correct, we want to turn it into code that can execute in our 
systems.  For this purpose, we'll assume that the regulatory reporting data is currently housed in a SQL data 
warehouse.  Let's take a look at how the sample above translates to SQL:

```sql
select sum amount
from t0_flows tf
where tf.assetType = 'Level 2a Assets' and tf.isHQLA = 'T'
```
You can see in the example that the generated code makes some assumptions about the physical environment.  These are the
things that are likely to be very different across firms.  The value of modeling is that each firm can customize the
code generation to match their own environments.

Of course, it's naive to think that the full LCR calculation would be able to execute entirely in a data warehouse.  In
fact, many firms are migrating these calculations to new technologies like Spark. Doing a large scale migration of a
report like the LCR to a new technology is usually a significant and risky effort. On the other hand, if you're running
from a model, it's just a matter of switching to a new backend generator. While that's not trivial, it sure is a good
deal easier, cheaper, and less risky that rewriting the entire calculation from scratch.  Let's take a look at the Spark
version of our sample:

**Spark Scala**
```scala
t0Flows
    .filter {flow => flow.assetType == Level2aAssets && isHQLA(product, flow)}
    .map (_.amount)
    .sum
```

## Summing up
We've seen how using an industry standard RegTech can save an industry valuable time, effort, and risk.  We've also seen
that doing so with a shared model allows firms to adopt RegTech without the costly exercise of rewriting their 
systems.  Finally, we've seen how capturing regulations in a technology-agnostic model can ease migration to new technologies.  

To view the entire LCR example, take a look at [the Morphir Examples project](/morphir-examples/src/Morphir/Sample/LCR).  For
generating SQL and Spark from Morphir models, be sure to keep an eye out for the upcoming **morphir-sql** and **morphir-spark** projects.

<<<<<<< HEAD
[Home](/index) | [Posts](posts) | [Examples](https://github.com/finos/morphir-examples/)
=======
To view the entire LCR example, take a look at [the Morphir Examples project](/morphir-examples/src/Morphir/Sample/Reg/LCR).  For generating SQL and Spark from Morphir models, be sure to keep an eye out for the upcoming **morphir-sql** and **morphir-spark** projects.
>>>>>>> ab275f16
<|MERGE_RESOLUTION|>--- conflicted
+++ resolved
@@ -191,11 +191,7 @@
 that doing so with a shared model allows firms to adopt RegTech without the costly exercise of rewriting their 
 systems.  Finally, we've seen how capturing regulations in a technology-agnostic model can ease migration to new technologies.  
 
-To view the entire LCR example, take a look at [the Morphir Examples project](/morphir-examples/src/Morphir/Sample/LCR).  For
+To view the entire LCR example, take a look at [the Morphir Examples project](/morphir-examples/src/Morphir/Sample/Reg/LCR).  For
 generating SQL and Spark from Morphir models, be sure to keep an eye out for the upcoming **morphir-sql** and **morphir-spark** projects.
 
-<<<<<<< HEAD
-[Home](/index) | [Posts](posts) | [Examples](https://github.com/finos/morphir-examples/)
-=======
-To view the entire LCR example, take a look at [the Morphir Examples project](/morphir-examples/src/Morphir/Sample/Reg/LCR).  For generating SQL and Spark from Morphir models, be sure to keep an eye out for the upcoming **morphir-sql** and **morphir-spark** projects.
->>>>>>> ab275f16
+[Home](/index) | [Posts](posts) | [Examples](https://github.com/finos/morphir-examples/)