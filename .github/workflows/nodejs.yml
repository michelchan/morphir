--- conflicted
+++ resolved
@@ -63,8 +63,7 @@
           path: ./*.tgz
           if-no-files-found: error
           retention-days: 0
-
-  # publish package
+  # publish package 
   publish:
     name: Publish NPM Package
     needs: [ build ]
@@ -79,36 +78,20 @@
 
     steps:
       - uses: actions/checkout@v2
-
       - name: Setup Node.js ${{ matrix.node-version }}
         uses: actions/setup-node@v1
         with:
           node-version: ${{ matrix.node-version }}
-
       - name: Download Artifact
         uses: actions/download-artifact@v3
         with:
           name: morphir-elm-artifact
           path: ~/artifact-download/
-
-      - name: UnZipping Tar File
-        run: |
+      - name: UnZipping Tar File 
+        run: | 
           mkdir -p ~/artifact-download/morphir-elm-artifact
           tar -zxvf $(ls ~/artifact-download/*.tgz)  -C ~/artifact-download/morphir-elm-artifact
           ls -l ~/artifact-download/morphir-elm-artifact
-<<<<<<< HEAD
-
-      - name: Auto release
-        if: "env.NPM_TOKEN != 0 && !contains(github.event.head_commit.message, 'ci skip') && !contains(github.event.head_commit.message, 'ci skip')"
-        env:
-          GITHUB_TOKEN: ${{ secrets.GITHUB_TOKEN }}
-          NPM_TOKEN: ${{ secrets.MORPHIR_TEST_PUBLISH }}
-          NODE_AUTH_TOKEN: ${{ secrets.MORPHIR_TEST_PUBLISH }}
-        run: |
-          npm ci
-          git fetch --tags
-          npx auto shipit
-=======
       - name: Install
         run: npm install
 
@@ -117,5 +100,4 @@
         if: env.NPM_TOKEN != 0
         with:
           token: ${{ env.NPM_TOKEN }}
-          package: /home/runner/artifact-download/morphir-elm-artifact/package/package.json
->>>>>>> b2fb2bc1
+          package: /home/runner/artifact-download/morphir-elm-artifact/package/package.json