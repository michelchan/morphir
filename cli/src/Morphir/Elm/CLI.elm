--- conflicted
+++ resolved
@@ -17,12 +17,8 @@
 
 port module Morphir.Elm.CLI exposing (main)
 
-<<<<<<< HEAD
+import Dict
 import Json.Decode as Decode exposing (field, string)
-=======
-import Dict
-import Json.Decode as Decode
->>>>>>> a6de61c0
 import Json.Encode as Encode
 import Morphir.Elm.Frontend as Frontend exposing (PackageInfo, SourceFile)
 import Morphir.Elm.Frontend.Codec exposing (decodePackageInfo, encodeError)
