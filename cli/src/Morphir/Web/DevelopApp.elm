module Morphir.Web.DevelopApp exposing (IRState(..), Model, Msg(..), ServerState(..), httpMakeModel, init, main, routeParser, subscriptions, update, view, viewBody, viewHeader)

import Array exposing (Array)
import Array.Extra
import Browser
import Browser.Navigation as Nav
import Dict exposing (Dict)
import Element
    exposing
        ( Element
        , above
        , alignRight
        , alignTop
        , centerX
        , centerY
        , clipX
        , clipY
        , column
        , el
        , fill
        , fillPortion
        , height
        , image
        , layout
        , link
        , maximum
        , mouseOver
        , moveDown
        , none
        , padding
        , paddingEach
        , paddingXY
        , pointer
        , px
        , rgb
        , rgba
        , rotate
        , row
        , scrollbars
        , shrink
        , spacing
        , text
        , width
        )
import Element.Background as Background
import Element.Border as Border
import Element.Events exposing (onClick)
import Element.Font as Font
import Element.Input
import Element.Keyed
import Http exposing (Error(..), emptyBody, jsonBody)
import Morphir.Correctness.Codec exposing (decodeTestSuite, encodeTestSuite)
import Morphir.Correctness.Test exposing (TestCase, TestSuite)
import Morphir.IR as IR exposing (IR)
import Morphir.IR.Distribution exposing (Distribution(..))
import Morphir.IR.Distribution.Codec as DistributionCodec
import Morphir.IR.FQName exposing (FQName)
import Morphir.IR.Module as Module exposing (ModuleName)
import Morphir.IR.Name as Name exposing (Name)
import Morphir.IR.Package as Package exposing (PackageName)
import Morphir.IR.Path as Path exposing (Path)
import Morphir.IR.Repo as Repo exposing (Repo)
import Morphir.IR.SDK as SDK exposing (packageName)
import Morphir.IR.Type exposing (Type)
import Morphir.IR.Value as Value exposing (RawValue, Value(..))
import Morphir.Type.Infer as Infer
import Morphir.Value.Error exposing (Error)
import Morphir.Value.Interpreter exposing (evaluateFunctionValue)
import Morphir.Visual.Common exposing (nameToText, nameToTitleText, pathToDisplayString, pathToFullUrl, pathToUrl, tooltip)
import Morphir.Visual.Components.Card as Card
import Morphir.Visual.Components.FieldList as FieldList
import Morphir.Visual.Components.SelectableElement as SelectableElement
import Morphir.Visual.Components.TabsComponent as TabsComponent exposing (view)
import Morphir.Visual.Components.TreeLayout as TreeLayout
import Morphir.Visual.Config exposing (DrillDownFunctions(..), ExpressionTreePath, PopupScreenRecord, addToDrillDown, removeFromDrillDown)
import Morphir.Visual.EnrichedValue exposing (fromRawValue)
import Morphir.Visual.Theme as Theme exposing (Theme)
import Morphir.Visual.ValueEditor as ValueEditor
import Morphir.Visual.ViewType as ViewType
import Morphir.Visual.ViewValue as ViewValue
import Morphir.Visual.XRayView as XRayView
import Morphir.Web.DevelopApp.Common exposing (ifThenElse, urlFragmentToNodePath)
import Morphir.Web.Graph.DependencyGraph exposing (dependencyGraph)
import Ordering
import Set exposing (Set)
import Url exposing (Url)
import Url.Parser as UrlParser exposing (..)
import Url.Parser.Query as Query



-- MAIN


main : Program () Model Msg
main =
    Browser.application
        { init = init
        , view = view
        , update = update
        , subscriptions = subscriptions
        , onUrlChange = Navigate << UrlChanged
        , onUrlRequest = Navigate << LinkClicked
        }



-- MODEL


type alias Model =
    { key : Nav.Key
    , theme : Theme
    , irState : IRState
    , serverState : ServerState
    , testSuite : Dict FQName (Array TestCase)
    , collapsedModules : Set (TreeLayout.NodePath ModuleName)
    , showModules : Bool
    , showDefinitions : Bool
    , homeState : HomeState
    , repo : Repo
    , insightViewState : Morphir.Visual.Config.VisualState
    , argStates : InsightArgumentState
    , expandedValues : Dict ( FQName, Name ) (Value.Definition () (Type ()))
    , selectedTestcaseIndex : Int
    , testDescription : String
    , activeTabIndex : Int
    }


type alias InsightArgumentState =
    Dict Name ValueEditor.EditorState


type alias HomeState =
    { selectedPackage : Maybe PackageName
    , selectedModule : Maybe ( TreeLayout.NodePath ModuleName, ModuleName )
    , selectedDefinition : Maybe Definition
    , filterState : FilterState
    }


type alias FilterState =
    { searchText : String
    , showValues : Bool
    , showTypes : Bool
    , moduleClicked : String
    }


type alias ModelUpdate =
    Model -> Model


type Definition
    = Value ( ModuleName, Name )
    | Type ( ModuleName, Name )


type IRState
    = IRLoading
    | IRLoaded Distribution


type ServerState
    = ServerReady
    | ServerHttpError Http.Error


init : () -> Url.Url -> Nav.Key -> ( Model, Cmd Msg )
init _ url key =
    let
        initModel =
            { key = key
            , theme = Theme.fromConfig Nothing
            , irState = IRLoading
            , serverState = ServerReady
            , testSuite = Dict.empty
            , collapsedModules = Set.empty
            , showModules = True
            , showDefinitions = True
            , homeState =
                { selectedPackage = Nothing
                , selectedModule = Nothing
                , selectedDefinition = Nothing
                , filterState =
                    { searchText = ""
                    , showValues = True
                    , showTypes = True
                    , moduleClicked = ""
                    }
                }
            , repo = Repo.empty []
            , insightViewState = emptyVisualState
            , argStates = Dict.empty
            , expandedValues = Dict.empty
            , selectedTestcaseIndex = -1
            , testDescription = ""
            , activeTabIndex = 0
            }
    in
    ( toRoute url initModel
    , Cmd.batch [ httpMakeModel ]
    )


emptyVisualState : Morphir.Visual.Config.VisualState
emptyVisualState =
    { theme = Theme.fromConfig Nothing
    , variables = Dict.empty
    , highlightState = Nothing
    , popupVariables =
        { variableIndex = 0
        , variableValue = Nothing
        , nodePath = []
        }
    , drillDownFunctions = DrillDownFunctions Dict.empty
    }



-- UPDATE


type Msg
    = Navigate NavigationMsg
    | HttpError Http.Error
    | ServerGetIRResponse Distribution
    | ServerGetTestsResponse TestSuite
    | Filter FilterMsg
    | UI UIMsg
    | Insight InsightMsg
    | Testing TestingMsg


type TestingMsg
    = DeleteTestCase FQName Int
    | SaveTestSuite FQName TestCase
    | LoadTestCase (List ( Name, Type () )) (List (Maybe RawValue)) String Int
    | UpdateTestCase FQName TestCase
    | UpdateDescription String


type NavigationMsg
    = LinkClicked Browser.UrlRequest
    | UrlChanged Url.Url
    | DefinitionSelected String


type UIMsg
    = ToggleModulesMenu
    | ToggleDefinitionsMenu
    | ExpandModule (TreeLayout.NodePath ModuleName)
    | CollapseModule (TreeLayout.NodePath ModuleName)
    | SwitchTab Int


type FilterMsg
    = SearchDefinition String
    | ToggleValues Bool
    | ToggleTypes Bool
    | ModuleClicked String


type InsightMsg
    = ExpandReference FQName Int ExpressionTreePath
    | ShrinkReference FQName Int ExpressionTreePath
    | ExpandVariable Int (List Int) (Maybe RawValue)
    | ShrinkVariable Int (List Int)
    | ArgValueUpdated Name ValueEditor.EditorState


update : Msg -> Model -> ( Model, Cmd Msg )
update msg model =
    let
        getDistribution : Distribution
        getDistribution =
            case model.irState of
                IRLoaded distribution ->
                    distribution

                _ ->
                    Library [] Dict.empty Package.emptyDefinition

        fromStoredTestSuite : Dict FQName (List TestCase) -> Dict FQName (Array TestCase)
        fromStoredTestSuite testSuite =
            Dict.fromList (List.map (\( k, v ) -> ( k, Array.fromList v )) (Dict.toList testSuite))

        toStoredTestSuite : Dict FQName (Array TestCase) -> Dict FQName (List TestCase)
        toStoredTestSuite testSuite =
            Dict.fromList
                (List.map
                    (\( k, v ) ->
                        ( k
                        , Array.toList v
                            -- the interpreter and insightViewState needs Unit in places where no input is given, but we can't encode a value that does not match the parameter type
                            |> List.map (\testCase -> { testCase | inputs = List.map (\i -> ifThenElse (i == Just (Value.Unit ())) Nothing i) testCase.inputs })
                        )
                    )
                    (Dict.toList testSuite)
                )
    in
    case msg of
        Navigate navigationMsg ->
            case navigationMsg of
                LinkClicked urlRequest ->
                    case urlRequest of
                        Browser.Internal url ->
                            ( model, Nav.pushUrl model.key (Url.toString url) )

                        Browser.External href ->
                            ( model, Nav.load href )

                UrlChanged url ->
                    ( toRoute url model, Cmd.none )

                DefinitionSelected url ->
                    ( model, Nav.pushUrl model.key url )

        HttpError httpError ->
            case model.irState of
                IRLoaded _ ->
                    ( model, Cmd.none )

                _ ->
                    ( { model | serverState = ServerHttpError httpError }
                    , Cmd.none
                    )

        ServerGetIRResponse distribution ->
            let
                irLoaded : IRState
                irLoaded =
                    IRLoaded distribution

                initialArgumentStates : InsightArgumentState
                initialArgumentStates =
                    initArgumentStates irLoaded model.homeState.selectedDefinition
            in
            case Repo.fromDistribution distribution of
                Ok r ->
                    ( { model | irState = irLoaded, repo = r, argStates = initialArgumentStates, insightViewState = initInsightViewState initialArgumentStates }
                    , httpTestModel (IR.fromDistribution distribution)
                    )

                Err _ ->
                    ( { model
                        | irState = irLoaded
                        , serverState =
                            ServerHttpError (Http.BadBody "Could not transform Distribution to Repo")
                      }
                    , httpTestModel (IR.fromDistribution distribution)
                    )

        UI uiMsg ->
            case uiMsg of
                ExpandModule nodePath ->
                    ( { model | collapsedModules = model.collapsedModules |> Set.remove nodePath }, Cmd.none )

                CollapseModule nodePath ->
                    ( { model | collapsedModules = model.collapsedModules |> Set.insert nodePath }, Cmd.none )

                ToggleModulesMenu ->
                    ( { model
                        | showModules = not model.showModules
                        , showDefinitions = ifThenElse (not model.showModules) True model.showDefinitions
                      }
                    , Cmd.none
                    )

                ToggleDefinitionsMenu ->
                    ( { model
                        | showDefinitions = not model.showDefinitions
                        , showModules = ifThenElse (not model.showDefinitions) model.showDefinitions False
                      }
                    , Cmd.none
                    )

                SwitchTab tabIndex ->
                    ( { model | activeTabIndex = tabIndex }, Cmd.none )

        ServerGetTestsResponse testSuite ->
            ( { model | testSuite = fromStoredTestSuite testSuite }, Cmd.none )

        Insight insightMsg ->
            let
                insightViewState : Morphir.Visual.Config.VisualState
                insightViewState =
                    model.insightViewState
            in
            case insightMsg of
                ExpandReference fQName id nodePath ->
                    case fQName of
                        ( [ [ "morphir" ], [ "s", "d", "k" ] ], _, _ ) ->
                            ( model, Cmd.none )

                        _ ->
                            ( { model
                                | insightViewState =
                                    { insightViewState
                                        | drillDownFunctions = DrillDownFunctions (addToDrillDown insightViewState.drillDownFunctions id nodePath)
                                    }
                              }
                            , Cmd.none
                            )

                ShrinkReference fQName id nodePath ->
                    case fQName of
                        ( [ [ "morphir" ], [ "s", "d", "k" ] ], _, _ ) ->
                            ( model, Cmd.none )

                        _ ->
                            ( { model
                                | insightViewState =
                                    { insightViewState
                                        | drillDownFunctions = DrillDownFunctions (removeFromDrillDown insightViewState.drillDownFunctions id nodePath)
                                    }
                              }
                            , Cmd.none
                            )

                ExpandVariable varIndex nodePath maybeRawValue ->
                    ( { model | insightViewState = { insightViewState | popupVariables = PopupScreenRecord varIndex maybeRawValue nodePath } }, Cmd.none )

                ShrinkVariable varIndex nodePath ->
                    ( { model | insightViewState = { insightViewState | popupVariables = PopupScreenRecord varIndex Nothing nodePath } }, Cmd.none )

                ArgValueUpdated argName editorState ->
                    let
                        variables : InsightArgumentState -> Dict Name (Value () ())
                        variables argState =
                            argState
                                |> Dict.map (\_ arg -> arg.lastValidValue |> Maybe.withDefault (Value.Unit ()))

                        newArgState : InsightArgumentState
                        newArgState =
                            model.argStates |> Dict.insert argName editorState
                    in
                    ( { model
                        | argStates = newArgState
                        , insightViewState = { insightViewState | variables = variables newArgState }
                      }
                    , Cmd.none
                    )

        Filter filterMsg ->
            let
                homeState : HomeState
                homeState =
                    model.homeState

                filterState : FilterState
                filterState =
                    homeState.filterState
            in
            case filterMsg of
                SearchDefinition s ->
                    ( { model | homeState = { homeState | filterState = { filterState | searchText = s } } }
                    , Nav.replaceUrl model.key (filterStateToQueryParams { filterState | searchText = s })
                    )

                ToggleValues v ->
                    ( model
                    , Nav.replaceUrl model.key (filterStateToQueryParams { filterState | showValues = v })
                    )

                ToggleTypes t ->
                    ( model
                    , Nav.replaceUrl model.key (filterStateToQueryParams { filterState | showTypes = t })
                    )

                ModuleClicked path ->
                    ( model
                    , Nav.replaceUrl model.key (filterStateToQueryParams { filterState | moduleClicked = path })
                    )

        Testing testingMsg ->
            let
                initalArgState : InsightArgumentState
                initalArgState =
                    initArgumentStates model.irState model.homeState.selectedDefinition
            in
            case testingMsg of
                UpdateDescription description ->
                    ( { model | testDescription = description }, Cmd.none )

                UpdateTestCase fQName testCase ->
                    let
                        newTestCase =
                            { testCase | description = model.testDescription }

                        newTestSuite : Dict FQName (Array TestCase)
                        newTestSuite =
                            Dict.insert fQName
                                (Array.Extra.update model.selectedTestcaseIndex (always newTestCase) (Dict.get fQName model.testSuite |> Maybe.withDefault Array.empty))
                                model.testSuite
                    in
                    ( { model | testSuite = newTestSuite, selectedTestcaseIndex = -1, testDescription = "", argStates = initalArgState, insightViewState = initInsightViewState initalArgState }
                    , httpSaveTestSuite (IR.fromDistribution getDistribution) (toStoredTestSuite newTestSuite) (toStoredTestSuite model.testSuite)
                    )

                DeleteTestCase fQName index ->
                    let
                        newTestSuite : Dict FQName (Array TestCase)
                        newTestSuite =
                            Dict.insert fQName
                                (Array.Extra.removeAt index (Dict.get fQName model.testSuite |> Maybe.withDefault Array.empty))
                                model.testSuite
                    in
                    ( { model | testSuite = newTestSuite, selectedTestcaseIndex = ifThenElse (model.selectedTestcaseIndex == index) -1 model.selectedTestcaseIndex }
                    , httpSaveTestSuite (IR.fromDistribution getDistribution) (toStoredTestSuite newTestSuite) (toStoredTestSuite model.testSuite)
                    )

                LoadTestCase inputTypes values description index ->
                    let
                        insightViewState : Morphir.Visual.Config.VisualState
                        insightViewState =
                            model.insightViewState

                        dictfromRecord : { a | keys : List comparable, vals : List b } -> Dict comparable b
                        dictfromRecord { keys, vals } =
                            Dict.fromList <| List.map2 Tuple.pair keys vals

                        newVariables : Dict Name RawValue
                        newVariables =
                            dictfromRecord
                                { keys = List.map Tuple.first inputTypes
                                , vals = List.map (Maybe.withDefault (Value.Unit ())) values
                                }

                        newArgState : Type () -> Maybe RawValue -> ValueEditor.EditorState
                        newArgState tpe val =
                            ValueEditor.initEditorState (IR.fromDistribution getDistribution) tpe val

                        newArgStates : InsightArgumentState
                        newArgStates =
                            dictfromRecord
                                { keys = List.map Tuple.first inputTypes
                                , vals = List.map2 newArgState (List.map Tuple.second inputTypes) values
                                }
                    in
                    ( { model
                        | argStates = newArgStates
                        , insightViewState = { insightViewState | variables = newVariables }
                        , selectedTestcaseIndex = index
                        , testDescription = description
                      }
                    , Cmd.none
                    )

                SaveTestSuite fQName testCase ->
                    let
                        newTestCase =
                            { testCase | description = model.testDescription }

                        newTestSuite : Dict FQName (Array TestCase)
                        newTestSuite =
                            Dict.insert fQName
                                (Array.push newTestCase (Dict.get fQName model.testSuite |> Maybe.withDefault Array.empty))
                                model.testSuite
                    in
                    ( { model | testSuite = newTestSuite, selectedTestcaseIndex = -1, testDescription = "", argStates = initalArgState, insightViewState = initInsightViewState initalArgState }
                    , httpSaveTestSuite (IR.fromDistribution getDistribution) (toStoredTestSuite newTestSuite) (toStoredTestSuite model.testSuite)
                    )



-- SUBSCRIPTIONS


subscriptions : Model -> Sub Msg
subscriptions _ =
    Sub.none



-- ROUTE


{-| Parses the ulr if it's in one of the following formats

    topUrlWithoutHome --"/"

    topUrlWithHome --"/home"

    packageUrl --"/home/<Package.Name>"

    moduleUrl --"/home/<Package.Name>/<Module.Name>"

    definitionUrl --"/home/<Package.Name>/<Module.Name>/<Definition>"

-}
routeParser : Parser (ModelUpdate -> a) a
routeParser =
    UrlParser.oneOf [ topUrlWithoutHome, topUrlWithHome, packageUrl, moduleUrl, definitionUrl ]


{-| Creates a modelUpdate function based on the data parsed from the url, which tells the model how to change
-}
updateHomeState : String -> String -> String -> FilterState -> ModelUpdate
updateHomeState pack mod def filterState =
    let
        toTypeOrValue : String -> String -> Maybe Definition
        toTypeOrValue m d =
            let
                definitionArgs : ( ModuleName, Name )
                definitionArgs =
                    ( Path.fromString m, Name.fromString d )
            in
            case String.uncons d of
                Just ( first, _ ) ->
                    if Char.isLower first then
                        Just (Value definitionArgs)

                    else
                        Just (Type definitionArgs)

                _ ->
                    Nothing

        updateModel : HomeState -> Maybe Definition -> ModelUpdate
        updateModel newState maybeSelectedDefinition model =
            let
                initialArgState : InsightArgumentState
                initialArgState =
                    initArgumentStates model.irState maybeSelectedDefinition
            in
            { model | homeState = newState, insightViewState = initInsightViewState initialArgState, argStates = initialArgState, selectedTestcaseIndex = -1, testDescription = "" }

        -- When selecting a definition, we should not change the selected module, once the user explicitly selected one
        keepOrChangeSelectedModule : ( List Path, List Name )
        keepOrChangeSelectedModule =
            if filterState.moduleClicked == pack then
                ( urlFragmentToNodePath "", [] )

            else
                ifThenElse (filterState.moduleClicked == "")
                    ( urlFragmentToNodePath mod, Path.fromString mod )
                    ( urlFragmentToNodePath filterState.moduleClicked, Path.fromString filterState.moduleClicked )
    in
    -- initial state, nothing is selected
    if pack == "" then
        updateModel
            { selectedPackage = Nothing
            , selectedModule = Nothing
            , selectedDefinition = Nothing
            , filterState = filterState
            }
            Nothing
        -- a top level package is selected

    else if mod == "" then
        updateModel
            { selectedPackage = Just (Path.fromString pack)
            , selectedModule = Just ( urlFragmentToNodePath mod, [] )
            , selectedDefinition = Nothing
            , filterState = filterState
            }
            Nothing
        -- a module is selected

    else if def == "" then
        updateModel
            { selectedPackage = Just (Path.fromString pack)
            , selectedModule = Just ( urlFragmentToNodePath mod, Path.fromString mod )
            , selectedDefinition = Nothing
            , filterState = filterState
            }
            Nothing
        -- a definition is selected

    else
        updateModel
            { selectedPackage = Just (Path.fromString pack)
            , selectedModule = Just keepOrChangeSelectedModule
            , selectedDefinition = toTypeOrValue mod def
            , filterState = filterState
            }
            (toTypeOrValue mod def)


{-| Applies the routeParser to the url, resulting in a ModelUpdate function, which tells the model how to change
-}
toRoute : Url -> ModelUpdate
toRoute url =
    UrlParser.parse routeParser url
        |> Maybe.withDefault identity


topUrl : Parser (FilterState -> ModelUpdate) b -> Parser (b -> a) a
topUrl =
    UrlParser.map
        (\filter ->
            updateHomeState "" "" "" filter
        )


{-| Parse urls that look like this:

"/home"

-}
topUrlWithHome : Parser (ModelUpdate -> a) a
topUrlWithHome =
    topUrl <|
        UrlParser.s "home"
            <?> queryParams


{-| Parse urls that look like this:

"/"

-}
topUrlWithoutHome : Parser (ModelUpdate -> a) a
topUrlWithoutHome =
    topUrl <|
        UrlParser.top
            <?> queryParams


{-| Parse urls that look like this:

"/home/<Package.Name>"

-}
packageUrl : Parser (ModelUpdate -> a) a
packageUrl =
    UrlParser.map
        (\pack filter ->
            updateHomeState pack "" "" filter
        )
    <|
        UrlParser.s "home"
            </> UrlParser.string
            <?> queryParams


{-| Parse urls that look like this:

"home/<Package.Name>/<Module.Name>"

-}
moduleUrl : Parser (ModelUpdate -> a) a
moduleUrl =
    UrlParser.map
        (\pack mod filter ->
            updateHomeState pack mod "" filter
        )
    <|
        UrlParser.s "home"
            </> UrlParser.string
            </> UrlParser.string
            <?> queryParams


{-| Parse urls that look like this:

--"/home/<Package.Name>/<Module.Name>/Definition>"

-}
definitionUrl : Parser (ModelUpdate -> a) a
definitionUrl =
    UrlParser.map updateHomeState
        (UrlParser.s "home"
            </> UrlParser.string
            </> UrlParser.string
            </> UrlParser.string
            <?> queryParams
        )


{-| Parses the following query parameters

"search"
"showValues"
"showTypes"

-}
queryParams : Query.Parser FilterState
queryParams =
    let
        trueOrFalse : Dict String Bool
        trueOrFalse =
            Dict.fromList [ ( "true", True ), ( "false", False ) ]

        search : Query.Parser String
        search =
            Query.string "search" |> Query.map (Maybe.withDefault "")

        showValues : Query.Parser Bool
        showValues =
            Query.enum "showValues" trueOrFalse |> Query.map (Maybe.withDefault True)

        showTypes : Query.Parser Bool
        showTypes =
            Query.enum "showTypes" trueOrFalse |> Query.map (Maybe.withDefault True)

        moduleClicked : Query.Parser String
        moduleClicked =
            Query.string "moduleClicked" |> Query.map (Maybe.withDefault "")
    in
    Query.map4 FilterState search showValues showTypes moduleClicked


{-| Turns the model's current filter state into a query parameter string to be used in building the url
-}
filterStateToQueryParams : FilterState -> String
filterStateToQueryParams filterState =
    let
        search : String
        search =
            ifThenElse (filterState.searchText == "") "" ("&search=" ++ filterState.searchText)

        filterValues : String
        filterValues =
            ifThenElse filterState.showValues "" "&showValues=false"

        filterTypes : String
        filterTypes =
            ifThenElse filterState.showTypes "" "&showTypes=false"

        moduleClicked =
            ifThenElse (filterState.moduleClicked == "") "" ("&moduleClicked=" ++ filterState.moduleClicked)
    in
    "?" ++ search ++ filterValues ++ filterTypes ++ moduleClicked



-- VIEW


{-| Top level function to render the current ui state
-}
view : Model -> Browser.Document Msg
view model =
    { title = "Morphir - Home"
    , body =
        [ layout
            [ Font.family
                [ Font.external
                    { name = "Poppins"
                    , url = "https://fonts.googleapis.com/css2?family=Poppins:wght@300&display=swap"
                    }
                , Font.sansSerif
                ]
            , Font.size (model.theme |> Theme.scaled 2)
            , width fill
            , height fill
            ]
            (column
                [ width fill
                , height fill
                ]
                [ viewHeader model
                , case model.serverState of
                    ServerReady ->
                        none

                    ServerHttpError error ->
                        viewServerError error
                , el
                    [ width fill
                    , height fill
                    ]
                    (viewBody model)
                ]
            )
        ]
    }


{-| Returns the site header element
-}
viewHeader : Model -> Element Msg
viewHeader model =
    column
        [ width fill
        , Background.color model.theme.colors.primaryHighlight
        ]
        [ row
            [ width fill ]
            [ row
                [ width fill
                ]
                [ el [ padding 6 ]
                    (image
                        [ height (px 40)
                        ]
                        { src = "/assets/2020_Morphir_Logo_Icon_WHT.svg"
                        , description = "Morphir Logo"
                        }
                    )
                , el
                    [ paddingXY 10 0
                    , Font.size (model.theme |> Theme.scaled 5)
                    ]
                    (text "Morphir Web")
                ]
            ]
        ]


{-| Display server errors on the UI
-}
viewServerError : Http.Error -> Element msg
viewServerError error =
    let
        message : String
        message =
            case error of
                Http.BadUrl url ->
                    "An invalid URL was provided: " ++ url

                Http.Timeout ->
                    "Request timed out"

                Http.NetworkError ->
                    "Network error"

                Http.BadStatus code ->
                    "Server returned an error: " ++ String.fromInt code

                Http.BadBody body ->
                    "Unexpected response body: " ++ body
    in
    el
        [ width fill
        , paddingXY 20 10
        , Background.color (rgb 1 0.5 0.5)
        , Font.color (rgb 1 1 1)
        ]
        (text message)


{-| Display the main part of home UI if the IR has loaded
-}
viewBody : Model -> Element Msg
viewBody model =
    case model.irState of
        IRLoading ->
            text "Loading the IR ..."

        IRLoaded (Library packageName _ packageDef) ->
            viewHome model packageName packageDef


{-| Display the home UI
-}
viewHome : Model -> PackageName -> Package.Definition () (Type ()) -> Element Msg
viewHome model packageName packageDef =
    let
        -- Styles to make the module tree and the definition list
        listStyles : List (Element.Attribute msg)
        listStyles =
            [ width fill
            , Background.color model.theme.colors.lightest
            , model.theme |> Theme.borderRounded
            , paddingXY (model.theme |> Theme.scaled 3) (model.theme |> Theme.scaled -1)
            ]

        -- Display a single selected definition on the ui
        viewDefinition : Maybe Definition -> Element Msg
        viewDefinition maybeSelectedDefinition =
            case maybeSelectedDefinition of
                Just selectedDefinition ->
                    case selectedDefinition of
                        Value ( moduleName, valueName ) ->
                            packageDef.modules
                                |> Dict.get moduleName
                                |> Maybe.andThen
                                    (\accessControlledModuleDef ->
                                        accessControlledModuleDef.value.values
                                            |> Dict.get valueName
                                            |> Maybe.map
                                                (\valueDef ->
                                                    column []
                                                        [ viewValue model.theme moduleName valueName valueDef.value.value valueDef.value.doc ]
                                                )
                                    )
                                |> Maybe.withDefault none

                        Type ( moduleName, typeName ) ->
                            packageDef.modules
                                |> Dict.get moduleName
                                |> Maybe.andThen
                                    (\accessControlledModuleDef ->
                                        accessControlledModuleDef.value.types
                                            |> Dict.get typeName
                                            |> Maybe.map
                                                (\typeDef ->
                                                    ViewType.viewType model.theme typeName typeDef.value.value typeDef.value.doc
                                                )
                                    )
                                |> Maybe.withDefault none

                Nothing ->
                    text "Please select a definition on the left!"

        -- Given a module name and a module definition, returns a list of tuples with the module's definitions, and their human readable form
        moduleDefinitionsAsUiElements : ModuleName -> Module.Definition () (Type ()) -> List ( Definition, Element Msg )
        moduleDefinitionsAsUiElements moduleName moduleDef =
            let
                definitionUiElement icon definition name nameTransformation =
                    let
                        elem : Element Msg
                        elem =
                            row
                                [ width fill
                                , Font.size (model.theme |> Theme.scaled 2)
                                ]
                                [ icon
                                , el
                                    [ paddingXY (model.theme |> Theme.scaled -10) (model.theme |> Theme.scaled -3)
                                    ]
                                    (text (nameToText name))
                                , el
                                    [ alignRight
                                    , Font.color model.theme.colors.secondaryInformation
                                    , paddingXY (model.theme |> Theme.scaled -10) (model.theme |> Theme.scaled -3)
                                    ]
                                    (text (pathToDisplayString moduleName))
                                ]
                    in
                    SelectableElement.view model.theme
                        { isSelected = model.homeState.selectedDefinition == Just definition
                        , content = elem
                        , onSelect = Navigate (DefinitionSelected (linkToDefinition name nameTransformation))
                        }

                linkToDefinition : Name -> (Name -> String) -> String
                linkToDefinition name nameTransformation =
                    pathToFullUrl [ packageName, moduleName ] ++ "/" ++ nameTransformation name ++ filterStateToQueryParams model.homeState.filterState

                createElementKey : List Name -> Name -> String
                createElementKey mname name =
                    (mname |> List.map Name.toTitleCase |> String.join ".") ++ Name.toTitleCase name

                types : List ( Definition, Element Msg )
                types =
                    moduleDef.types
                        |> Dict.toList
                        |> List.map
                            (\( typeName, _ ) ->
                                ( Type ( moduleName, typeName )
                                , definitionUiElement (Element.Keyed.el [ Font.color Theme.morphIrBlue ] ( createElementKey moduleName typeName, text " ⓣ " )) (Type ( moduleName, typeName )) typeName Name.toTitleCase
                                )
                            )

                values : List ( Definition, Element Msg )
                values =
                    moduleDef.values
                        |> Dict.toList
                        |> List.map
                            (\( valueName, _ ) ->
                                ( Value ( moduleName, valueName )
                                , definitionUiElement (Element.Keyed.el [ Font.color Theme.morphIrOrange ] ( createElementKey moduleName valueName, text " ⓥ " )) (Value ( moduleName, valueName )) valueName Name.toCamelCase
                                )
                            )
            in
            ifThenElse model.homeState.filterState.showValues values [] ++ ifThenElse model.homeState.filterState.showTypes types []

        -- Returns the alphabetically ordered, optionally filtered list of definitions in the currently selected module
        viewDefinitionLabels : Maybe ModuleName -> Element Msg
        viewDefinitionLabels maybeSelectedModuleName =
            let
                alphabeticalOrdering : List ( Definition, Element Msg ) -> List ( Definition, Element Msg )
                alphabeticalOrdering list =
                    let
                        byDefinitionName : ( Definition, Element Msg ) -> String
                        byDefinitionName ( definition, _ ) =
                            definition
                                |> definitionName
                                |> nameToText
                                |> String.toLower
                    in
                    List.sortWith
                        (Ordering.byField byDefinitionName)
                        list

                searchFilter : List ( Definition, Element Msg ) -> List ( Definition, Element Msg )
                searchFilter definitions =
                    let
                        searchTextContainsDefName : Name -> Bool
                        searchTextContainsDefName defName =
                            String.contains model.homeState.filterState.searchText (nameToText defName)
                    in
                    List.filter
                        (\( definition, _ ) ->
                            definition
                                |> definitionName
                                |> searchTextContainsDefName
                        )
                        definitions

                getElements : List ( Definition, Element Msg ) -> List (Element Msg)
                getElements definitionsAndElements =
                    let
                        displayList : List (Element Msg)
                        displayList =
                            List.map
                                (\( _, elem ) ->
                                    elem
                                )
                                definitionsAndElements
                    in
                    if List.isEmpty displayList then
                        if model.homeState.filterState.searchText == "" then
                            [ text "Please select a module on the left!" ]

                        else
                            [ text "No matching definition in this module." ]

                    else
                        displayList
            in
            packageDef.modules
                |> Dict.toList
                |> List.concatMap
                    (\( moduleName, accessControlledModuleDef ) ->
                        case maybeSelectedModuleName of
                            Just selectedModuleName ->
                                if selectedModuleName |> Path.isPrefixOf moduleName then
                                    moduleDefinitionsAsUiElements moduleName accessControlledModuleDef.value

                                else
                                    []

                            Nothing ->
                                []
                    )
                |> searchFilter
                |> alphabeticalOrdering
                |> getElements
                |> column [ height fill, width fill ]

        -- Creates a text input to search defintions by name
        definitionFilter : Element Msg
        definitionFilter =
            Element.Input.search
                [ Font.size (model.theme |> Theme.scaled 2)
                , padding (model.theme |> Theme.scaled -2)
                , width (fillPortion 7)
                ]
                { onChange = Filter << SearchDefinition
                , text = model.homeState.filterState.searchText
                , placeholder = Just (Element.Input.placeholder [] (text "Search for a definition"))
                , label = Element.Input.labelHidden "Search"
                }

        -- Creates a checkbox to filter out values from the definition list
        valueCheckbox : Element Msg
        valueCheckbox =
            Element.Input.checkbox
                [ width (fillPortion 2) ]
                { onChange = Filter << ToggleValues
                , checked = model.homeState.filterState.showValues
                , icon = Element.Input.defaultCheckbox
                , label = Element.Input.labelLeft [] (text "values:")
                }

        -- Creates a checkbox to filter out types from the definition list
        typeCheckbox : Element Msg
        typeCheckbox =
            Element.Input.checkbox
                [ width (fillPortion 2) ]
                { onChange = Filter << ToggleTypes
                , checked = model.homeState.filterState.showTypes
                , icon = Element.Input.defaultCheckbox
                , label = Element.Input.labelLeft [] (text "types:")
                }

        -- Creates a checkbox to open and close the module tree
        toggleModulesMenu : Element Msg
        toggleModulesMenu =
            Element.Input.button
                [ padding 7
<<<<<<< HEAD
                , Background.color <| ifThenElse model.showModules Theme.lightMorphIrBlue Theme.lightMorphIrOrange
                , Theme.borderRounded
=======
                , Background.color <| ifThenElse model.showModules lightMorphIrBlue lightMorphIrOrange
                , model.theme |> Theme.borderRounded
>>>>>>> 43f13398
                , Font.color model.theme.colors.lightest
                , Font.bold
                , Font.size (model.theme |> Theme.scaled 2)
                , mouseOver [ Background.color <| ifThenElse model.showModules Theme.morphIrBlue Theme.morphIrOrange ]
                ]
                { onPress = Just (UI ToggleModulesMenu)
                , label = row [ spacing (model.theme |> Theme.scaled -6) ] [ el [ width (px 20) ] <| text <| ifThenElse model.showModules "🗁" "🗀", text "Modules" ]
                }

        -- Creates a checkbox to open and close the definitions list
        toggleDefinitionsMenu : Element Msg
        toggleDefinitionsMenu =
            Element.Input.button
                [ padding 7
<<<<<<< HEAD
                , Background.color <| ifThenElse model.showDefinitions Theme.lightMorphIrBlue Theme.lightMorphIrOrange
                , Theme.borderRounded
=======
                , Background.color <| ifThenElse model.showDefinitions lightMorphIrBlue lightMorphIrOrange
                , model.theme |> Theme.borderRounded
>>>>>>> 43f13398
                , Font.color model.theme.colors.lightest
                , Font.bold
                , Font.size (model.theme |> Theme.scaled 2)
                , mouseOver [ Background.color <| ifThenElse model.showDefinitions Theme.morphIrBlue Theme.morphIrOrange ]
                ]
                { onPress = Just (UI ToggleDefinitionsMenu)
                , label = row [ spacing (model.theme |> Theme.scaled -6) ] [ el [ width (px 20) ] <| text <| ifThenElse model.showDefinitions "🗁" "🗀", text "Definitions" ]
                }

        -- A document tree like view of the modules in the current package
        moduleTree : Element Msg
        moduleTree =
            el
                (listStyles ++ [ height fill, scrollbars ])
                (TreeLayout.view TreeLayout.defaultTheme
                    { onCollapse = UI << CollapseModule
                    , onExpand = UI << ExpandModule
                    , collapsedPaths = model.collapsedModules
                    , selectedPaths =
                        model.homeState.selectedModule
                            |> Maybe.map (Tuple.first >> Set.singleton)
                            |> Maybe.withDefault Set.empty
                    }
                    (viewModuleNames model
                        packageName
                        []
                        (packageDef.modules |> Dict.keys)
                    )
                )

        -- A path to the currently selected module in an easily readable format
        pathToSelectedModule =
            let
                subPaths : Path -> List Path
                subPaths path =
                    let
                        helper s xs =
                            case xs of
                                [] ->
                                    []

                                n :: ns ->
                                    helper (s ++ [ n ]) ns ++ [ s ]
                    in
                    (List.drop 1 <| List.reverse <| helper [] path) ++ [ path ]
            in
            case model.homeState.selectedModule |> Maybe.map Tuple.second of
                Just moduleName ->
                    subPaths moduleName
                        |> List.map
                            (\m ->
                                link
                                    [ pointer
                                    , onClick <| handleModuleClick m
                                    , width (maximum 100 shrink)
                                    , Border.color model.theme.colors.gray
                                    , Theme.borderBottom 1
                                    , mouseOver [ Border.color model.theme.colors.darkest ]
                                    ]
                                    { label = Theme.ellipseText <| " > " ++ (m |> List.reverse |> List.head |> Maybe.withDefault [ "" ] |> nameToTitleText)
                                    , url = pathToFullUrl [ packageName, m ] ++ filterStateToQueryParams model.homeState.filterState
                                    }
                            )

                _ ->
                    [ text ">" ]

        -- Second column on the UI, the list of definitions in a module
        definitionList : Element Msg
        definitionList =
            column
                [ Background.color model.theme.colors.gray
                , height fill
                , width (ifThenElse model.showModules (fillPortion 3) fill)
                , spacing (model.theme |> Theme.scaled -4)
                , clipX
                ]
                [ row
                    [ width fill
                    , spacing (model.theme |> Theme.scaled 1)
                    , height <| fillPortion 1
                    ]
                    [ definitionFilter, row [ alignRight, spacing (model.theme |> Theme.scaled 1) ] [ valueCheckbox, typeCheckbox ] ]
                , row [ width fill, height <| fillPortion 1, Font.bold, paddingXY 5 0 ]
                    pathToSelectedModule
                , Element.Keyed.row ([ width fill, height <| fillPortion 23, scrollbars ] ++ listStyles) [ ( "definitions", viewDefinitionLabels (model.homeState.selectedModule |> Maybe.map Tuple.second) ) ]
                ]
    in
    row [ width fill, height fill, Background.color model.theme.colors.gray, spacing 10 ]
        [ column
            [ width
                (ifThenElse model.showDefinitions
                    (ifThenElse model.showModules (fillPortion 5) (fillPortion 3))
                    (fillPortion 1)
                )
            , height fill
            , paddingXY 0 (model.theme |> Theme.scaled -3)
            , clipX
            ]
            [ row
                [ height fill
                , width fill
                , spacing <| ifThenElse model.showModules 10 0
                , clipY
                ]
                [ row
                    [ Background.color model.theme.colors.gray
                    , height fill
                    , width (ifThenElse model.showModules (fillPortion 2) (px 40))
                    , clipX
                    ]
                    [ row [ alignTop, rotate (degrees -90), width (px 40), moveDown 165, padding (model.theme |> Theme.scaled -6), spacing (model.theme |> Theme.scaled -6) ] [ toggleDefinitionsMenu, toggleModulesMenu ]
                    , ifThenElse model.showModules moduleTree none
                    ]
                , ifThenElse model.showDefinitions definitionList none
                ]
            ]
        , column
            [ height fill
            , width
                (ifThenElse model.showDefinitions
                    (ifThenElse model.showModules (fillPortion 6) (fillPortion 7))
                    (fillPortion 46)
                )
            , Background.color model.theme.colors.lightest
            , scrollbars
            ]
            [ ifThenElse (model.homeState.selectedDefinition == Nothing)
                (dependencyGraph model.homeState.selectedModule model.repo)
                (column
                    [ scrollbars, height (fillPortion 2), paddingEach { bottom = 3, top = model.theme |> Theme.scaled 1, left = model.theme |> Theme.scaled 1, right = 0 }, width fill, spacing (model.theme |> Theme.scaled 1) ]
                    [ viewDefinition model.homeState.selectedDefinition
                    , el [ height fill, width fill, scrollbars ]
                        (viewDefinitionDetails model)
                    ]
                )
            ]
        ]


{-| Display detailed information of a Value on the UI
-}
viewValue : Theme -> ModuleName -> Name -> Value.Definition () (Type ()) -> String -> Element msg
viewValue theme moduleName valueName valueDef docs =
    let
        cardTitle : Element msg
        cardTitle =
            link [ pointer ]
                { url =
                    "/module/" ++ (moduleName |> List.map Name.toTitleCase |> String.join ".") ++ "?filter=" ++ nameToText valueName
                , label =
                    text (nameToText valueName)
                }

        isData : Bool
        isData =
            List.isEmpty valueDef.inputTypes

        backgroundColor : Element.Color
        backgroundColor =
            if isData then
                rgb 0.8 0.9 0.9

            else
                rgb 0.8 0.8 0.9
    in
    Card.viewAsCard theme
        cardTitle
        (if isData then
            "value"

         else
            "calculation"
        )
        backgroundColor
        (ifThenElse (docs == "") "[ This definition has no associated documentation. ]" docs)
        none



-- HTTP


httpMakeModel : Cmd Msg
httpMakeModel =
    Http.get
        { url = "/server/morphir-ir.json"
        , expect =
            Http.expectJson
                (\response ->
                    case response of
                        Err httpError ->
                            HttpError httpError

                        Ok result ->
                            ServerGetIRResponse result
                )
                DistributionCodec.decodeVersionedDistribution
        }


httpTestModel : IR -> Cmd Msg
httpTestModel ir =
    Http.get
        { url = "/server/morphir-tests.json"
        , expect =
            Http.expectJson
                (\response ->
                    case response of
                        Err httpError ->
                            HttpError httpError

                        Ok result ->
                            ServerGetTestsResponse result
                )
                (decodeTestSuite ir)
        }


httpSaveTestSuite : IR -> TestSuite -> TestSuite -> Cmd Msg
httpSaveTestSuite ir newTestSuite oldTestSuite =
    let
        encodedTestSuite =
            case encodeTestSuite ir newTestSuite of
                Ok encodedValue ->
                    jsonBody encodedValue

                Err _ ->
                    case encodeTestSuite ir oldTestSuite of
                        Ok fallBackEncoded ->
                            jsonBody fallBackEncoded

                        Err _ ->
                            emptyBody
    in
    Http.post
        { url = "/server/morphir-tests.json"
        , body = encodedTestSuite
        , expect =
            Http.expectJson
                (\response ->
                    case response of
                        Err httpError ->
                            HttpError httpError

                        Ok result ->
                            ServerGetTestsResponse result
                )
                (decodeTestSuite ir)
        }


{-| Display a TreeLayout of clickable module names in the given package, with urls pointing to the give module
-}
viewModuleNames : Model -> PackageName -> ModuleName -> List ModuleName -> TreeLayout.Node ModuleName Msg
viewModuleNames model packageName parentModule allModuleNames =
    let
        currentModuleName : Maybe Name
        currentModuleName =
            parentModule
                |> List.reverse
                |> List.head

        childModuleNames : List Name
        childModuleNames =
            allModuleNames
                |> List.filterMap
                    (\moduleName ->
                        if parentModule |> Path.isPrefixOf moduleName then
                            moduleName |> List.drop (List.length parentModule) |> List.head

                        else
                            Nothing
                    )
                |> Set.fromList
                |> Set.toList
    in
    TreeLayout.Node
        (\_ ->
            case currentModuleName of
                Just name ->
                    link [ pointer, onClick (handleModuleClick parentModule) ]
                        { label = text (name |> nameToTitleText)
                        , url = pathToFullUrl [ packageName, parentModule ] ++ filterStateToQueryParams model.homeState.filterState
                        }

                Nothing ->
                    link [ pointer, onClick (handleModuleClick packageName) ] { label = text (pathToUrl packageName), url = pathToFullUrl [ packageName ] ++ filterStateToQueryParams model.homeState.filterState }
        )
        Array.empty
        (childModuleNames
            |> List.map
                (\name ->
                    let
                        moduleName =
                            parentModule ++ [ name ]
                    in
                    ( moduleName, viewModuleNames model packageName moduleName allModuleNames )
                )
            |> Dict.fromList
        )


{-| Note which module we last clicked on
-}
handleModuleClick : Path -> Msg
handleModuleClick path =
    Filter (ModuleClicked <| Path.toString Name.toTitleCase "." path)


{-| Given a definition, return its name
-}
definitionName : Definition -> Name
definitionName definition =
    case definition of
        Value ( _, valueName ) ->
            valueName

        Type ( _, typeName ) ->
            typeName


{-| Displays the inner workings of the selected Definition
-}
viewDefinitionDetails : Model -> Element Msg
viewDefinitionDetails model =
    let
        insightViewConfig : IR -> Morphir.Visual.Config.Config Msg
        insightViewConfig ir =
            let
                referenceClicked : FQName -> Int -> List Int -> Msg
                referenceClicked fQName id nodePath =
                    Insight (ExpandReference fQName id nodePath)

                referenceClosed : FQName -> Int -> List Int -> Msg
                referenceClosed fQName int nodePath =
                    Insight (ShrinkReference fQName int nodePath)

                hoverOver : Int -> List Int -> Maybe RawValue -> Msg
                hoverOver index nodePath value =
                    Insight (ExpandVariable index nodePath value)

                hoverLeave : Int -> List Int -> Msg
                hoverLeave index nodePath =
                    Insight (ShrinkVariable index nodePath)
            in
            Morphir.Visual.Config.fromIR
                ir
                model.insightViewState
                { onReferenceClicked = referenceClicked
                , onReferenceClose = referenceClosed
                , onHoverOver = hoverOver
                , onHoverLeave = hoverLeave
                }

        viewArgumentEditors : IR -> InsightArgumentState -> List ( Name, a, Type () ) -> Element Msg
        viewArgumentEditors ir argState inputTypes =
            inputTypes
                |> List.map
                    (\( argName, _, argType ) ->
                        ( argName
                        , ValueEditor.view ir
                            argType
                            (Insight << ArgValueUpdated argName)
                            (argState |> Dict.get argName |> Maybe.withDefault (ValueEditor.initEditorState ir argType Nothing))
                        )
                    )
                |> FieldList.view

        buttonStyles : List (Element.Attribute msg)
        buttonStyles =
            [ padding 7
            , model.theme |> Theme.borderRounded
            , Background.color model.theme.colors.darkest
            , Font.color model.theme.colors.lightest
            , Font.bold
            , Font.size (model.theme |> Theme.scaled 2)
            ]

        saveTestcaseButton : FQName -> TestCase -> Element Msg
        saveTestcaseButton fqName testCase =
            let
                saveMsg : Msg
                saveMsg =
                    Testing (SaveTestSuite fqName testCase)
            in
            Element.Input.button
                buttonStyles
                { onPress = Just saveMsg
                , label = row [ spacing (model.theme |> Theme.scaled -6) ] [ text "Save as new testcase" ]
                }

        updateTestCaseButton : FQName -> TestCase -> Element Msg
        updateTestCaseButton fqName testCase =
            let
                updateMsg : Msg
                updateMsg =
                    Testing (UpdateTestCase fqName testCase)
            in
            Element.Input.button
                buttonStyles
                { onPress = Just updateMsg
                , label = row [ spacing (model.theme |> Theme.scaled -6) ] [ text <| "Update testcase #" ++ String.fromInt (model.selectedTestcaseIndex + 1) ]
                }

        descriptionInput : Element Msg
        descriptionInput =
            Element.Input.text
                [ Font.size (model.theme |> Theme.scaled 2)
                , padding (model.theme |> Theme.scaled -2)
                ]
                { onChange = Testing << UpdateDescription
                , text = model.testDescription
                , placeholder = Just (Element.Input.placeholder [] (text "Write a test description here..."))
                , label = Element.Input.labelHidden "Description"
                }

        viewActualOutput : Theme -> IR -> TestCase -> FQName -> Element Msg
        viewActualOutput theme ir testCase fQName =
            row [ spacing (model.theme |> Theme.scaled 2) ] <|
                ifThenElse (List.isEmpty testCase.inputs)
                    []
                    [ row [ model.theme |> Theme.borderRounded, Border.width 3, spacing (theme |> Theme.scaled 2), padding (theme |> Theme.scaled -2) ]
                        (case evaluateOutput ir testCase.inputs fQName of
                            Ok rawValue ->
                                case rawValue of
                                    Value.Unit () ->
                                        [ text "Not enough information. Maybe the output depends on an input you have not set yet?" ]

                                    expectedOutput ->
                                        [ el [ Font.bold, Font.size (theme |> Theme.scaled 2) ] (text "value:")
                                        , el [ Font.heavy, Font.color theme.colors.darkest ] (viewRawValue (insightViewConfig ir) ir rawValue)
                                        , ifThenElse (Dict.isEmpty model.argStates) none (saveTestcaseButton fQName { testCase | expectedOutput = expectedOutput })
                                        , ifThenElse (model.selectedTestcaseIndex < 0) none (updateTestCaseButton fQName { testCase | expectedOutput = expectedOutput })
                                        ]

                            Err _ ->
                                [ text "Invalid or missing inputs" ]
                        )
                    ]

        evaluateOutput : IR -> List (Maybe RawValue) -> FQName -> Result Error RawValue
        evaluateOutput ir inputs fQName =
            evaluateFunctionValue SDK.nativeFunctions ir fQName inputs

        viewRawValue : Morphir.Visual.Config.Config Msg -> IR -> RawValue -> Element Msg
        viewRawValue config ir rawValue =
            case fromRawValue ir rawValue of
                Ok typedValue ->
                    el [ centerY ] (ViewValue.viewValue config typedValue)

                Err error ->
                    el [ centerX, centerY ] (text (Infer.typeErrorToMessage error))

        scenarios : FQName -> IR -> List ( Name, a, Type () ) -> Element Msg
        scenarios fQName ir inputTypes =
            let
                listOfTestcases : Array TestCase
                listOfTestcases =
                    Dict.get fQName model.testSuite |> Maybe.withDefault Array.empty

                displayValue : RawValue -> Element Msg
                displayValue t =
                    viewRawValue (insightViewConfig ir) ir t

                inputNameList : List ( Int, String )
                inputNameList =
                    List.indexedMap (\i ( n, _, _ ) -> ( i, nameToText n )) inputTypes

                evaluate : TestCase -> Element.Color
                evaluate testCase =
                    case evaluateOutput ir testCase.inputs fQName of
                        Ok rawValue ->
                            if rawValue == testCase.expectedOutput then
                                model.theme.colors.positiveLight

                            else
                                model.theme.colors.negativeLight

                        Err _ ->
                            model.theme.colors.negative

                testsTable : Element Msg
                testsTable =
                    let
                        deleteButton : Int -> Element Msg
                        deleteButton index =
                            Element.Input.button
                                [ Border.width 1
                                , mouseOver [ Border.color model.theme.colors.darkest ]
                                , Background.color model.theme.colors.negativeLight
                                , Font.color model.theme.colors.lightest
                                , Font.size (model.theme |> Theme.scaled 5)
                                , pointer
                                , height fill
                                , Border.roundEach { topLeft = 0, bottomLeft = 0, topRight = 3, bottomRight = 3 }
                                ]
                                { onPress = Just <| Testing (DeleteTestCase fQName index)
                                , label = el [ centerX, centerY ] (text " 🗑 ")
                                }

                        myTooltip : String -> Element msg
                        myTooltip tooltipText =
                            if tooltipText == "" then
                                none

                            else
                                el
                                    [ Background.color model.theme.colors.darkest
                                    , Font.color model.theme.colors.lightest
                                    , padding (model.theme |> Theme.scaled -2)
                                    , model.theme |> Theme.borderRounded
                                    , Font.size (model.theme |> Theme.scaled 2)
                                    , Font.bold
                                    , Border.shadow
                                        { offset = ( 0, 3 ), blur = 6, size = 0, color = rgba 0 0 0 0.32 }
                                    ]
                                    (text tooltipText)

                        testRow : Int -> Int -> Int -> TestCase -> Element Msg
                        testRow columnIndex selfIndex maxIndex test =
                            let
                                loadTestCaseMsg : Msg
                                loadTestCaseMsg =
                                    Testing (LoadTestCase (List.map (\( name, _, tpe ) -> ( name, tpe )) inputTypes) test.inputs test.description selfIndex)

                                styles : List (Element.Attr () Msg)
                                styles =
                                    [ Background.color <| evaluate test
                                    , height fill
                                    , Border.widthXY 0 1
                                    , paddingXY (model.theme |> Theme.scaled -1) (model.theme |> Theme.scaled -5)
                                    , Border.color model.theme.colors.lightest
                                    , pointer
                                    , onClick loadTestCaseMsg
                                    , tooltip above (myTooltip test.description)
                                    ]

                                rowCell : Element Msg
                                rowCell =
                                    (Array.get columnIndex <| Array.fromList test.inputs) |> Maybe.withDefault Nothing |> Maybe.withDefault (Value.Unit ()) |> displayValue
                            in
                            -- first cell's left border should be rounded
                            if columnIndex == 0 then
                                el (styles ++ [ Border.roundEach { topLeft = 3, bottomLeft = 3, topRight = 0, bottomRight = 0 } ]) rowCell

                            else if columnIndex < maxIndex then
                                el styles rowCell
                                -- last cell's right border should be rounded, and should have the delete button

                            else
                                row [ width fill, height fill ]
                                    [ el (styles ++ [ paddingEach { right = model.theme |> Theme.scaled 7, left = 0, top = 0, bottom = 0 } ])
                                        (test.expectedOutput |> displayValue)
                                    , deleteButton selfIndex
                                    ]

                        columns : List (Element.IndexedColumn TestCase Msg)
                        columns =
                            let
                                maxIndex : Int
                                maxIndex =
                                    List.length inputNameList + 1

                                styles : List (Element.Attribute msg)
                                styles =
                                    [ paddingXY (model.theme |> Theme.scaled -2) (model.theme |> Theme.scaled -5), Background.color <| rgb 0.9 0.9 0.9, width fill ]
                            in
                            List.map
                                (\( columnIndex, columnName ) ->
                                    { header = ifThenElse (columnIndex == maxIndex) (el (Font.bold :: styles) <| Theme.ellipseText columnName) (el styles <| Theme.ellipseText columnName)
                                    , width = Element.shrink
                                    , view =
                                        \index test ->
                                            testRow columnIndex index maxIndex test
                                    }
                                )
                                (inputNameList ++ [ ( maxIndex, "exp. output" ) ])
                    in
                    Element.indexedTable
                        [ padding (model.theme |> Theme.scaled -2)
                        ]
                        { data = Array.toList listOfTestcases
                        , columns = columns
                        }
            in
            ifThenElse (Array.isEmpty listOfTestcases)
                none
                (column [ height fill, width fill ]
                    [ el [ Font.bold, padding (model.theme |> Theme.scaled -2), Font.underline ]
                        (text "TEST CASES")
                    , testsTable
                    ]
                )
    in
    case model.irState of
        IRLoaded ((Library packageName _ packageDef) as distribution) ->
            case model.homeState.selectedDefinition of
                Just selectedDefinition ->
                    case selectedDefinition of
                        Value ( moduleName, valueName ) ->
                            case packageDef.modules |> Dict.get moduleName of
                                Just acmoduledef ->
                                    acmoduledef.value.values
                                        |> Dict.get valueName
                                        |> Maybe.map .value
                                        |> Maybe.map .value
                                        |> Maybe.andThen
                                            (\valueDef ->
                                                let
                                                    fullyQualifiedName : ( PackageName, ModuleName, Name )
                                                    fullyQualifiedName =
                                                        ( packageName, moduleName, valueName )

                                                    inputs : List (Maybe RawValue)
                                                    inputs =
                                                        valueDef.inputTypes |> List.map (\( argName, _, _ ) -> Dict.get argName model.insightViewState.variables)

                                                    ir : IR
                                                    ir =
                                                        IR.fromDistribution distribution
                                                in
                                                Just <|
<<<<<<< HEAD
                                                    TabsComponent.view model.theme
                                                        { onSwitchTab = UI << SwitchTab
=======
                                                    TabsComponent.view
                                                        { theme = model.theme
                                                        , onSwitchTab = UI << SwitchTab
>>>>>>> 43f13398
                                                        , activeTab = model.activeTabIndex
                                                        , tabs =
                                                            Array.fromList
                                                                [ { name = "Insight View"
                                                                  , content =
                                                                        column
                                                                            [ width fill, height fill, spacing (model.theme |> Theme.scaled 8), paddingEach { left = model.theme |> Theme.scaled 2, top = 0, right = model.theme |> Theme.scaled 2, bottom = 0 } ]
                                                                            [ column [ spacing (model.theme |> Theme.scaled 5) ]
                                                                                [ el [ Font.bold, Font.underline ] (text "INPUTS")
                                                                                , viewArgumentEditors ir model.argStates valueDef.inputTypes
                                                                                , ViewValue.viewDefinition (insightViewConfig ir) fullyQualifiedName valueDef
                                                                                , viewActualOutput
                                                                                    model.theme
                                                                                    ir
                                                                                    { description = "", expectedOutput = Value.toRawValue <| Value.Tuple () [], inputs = inputs }
                                                                                    fullyQualifiedName
                                                                                , ifThenElse (Dict.isEmpty model.argStates) none descriptionInput
                                                                                ]
                                                                            , scenarios fullyQualifiedName ir valueDef.inputTypes
                                                                            ]
                                                                  }
                                                                , { name = "XRay View", content = XRayView.viewValueDefinition (XRayView.viewType <| pathToUrl) valueDef }
                                                                ]
                                                        }
                                            )
                                        |> Maybe.withDefault none

                                Nothing ->
                                    none

                        Type _ ->
                            none

                Nothing ->
                    none

        IRLoading ->
            none


initArgumentStates : IRState -> Maybe Definition -> InsightArgumentState
initArgumentStates irState maybeSelectedDefinition =
    case irState of
        IRLoaded ((Library _ _ packageDef) as distribution) ->
            case maybeSelectedDefinition of
                Just selectedDefinition ->
                    case selectedDefinition of
                        Value ( moduleName, valueName ) ->
                            case packageDef.modules |> Dict.get moduleName of
                                Just acmoduledef ->
                                    acmoduledef.value.values
                                        |> Dict.get valueName
                                        |> Maybe.map .value
                                        |> Maybe.map .value
                                        |> Maybe.andThen
                                            (\valueDef ->
                                                let
                                                    ir : IR
                                                    ir =
                                                        IR.fromDistribution distribution
                                                in
                                                Just <|
                                                    Dict.fromList
                                                        (valueDef.inputTypes
                                                            |> List.map
                                                                (\( argName, _, argType ) ->
                                                                    ( argName
                                                                    , ValueEditor.initEditorState ir argType Nothing
                                                                    )
                                                                )
                                                        )
                                            )
                                        |> Maybe.withDefault Dict.empty

                                Nothing ->
                                    Dict.empty

                        Type _ ->
                            Dict.empty

                Nothing ->
                    Dict.empty

        IRLoading ->
            Dict.empty


initInsightViewState : InsightArgumentState -> Morphir.Visual.Config.VisualState
initInsightViewState argState =
    { emptyVisualState
        | variables =
            argState
                |> Dict.map (\_ arg -> arg.lastValidValue |> Maybe.withDefault (Value.Unit ()))
    }<|MERGE_RESOLUTION|>--- conflicted
+++ resolved
@@ -1175,13 +1175,8 @@
         toggleModulesMenu =
             Element.Input.button
                 [ padding 7
-<<<<<<< HEAD
-                , Background.color <| ifThenElse model.showModules Theme.lightMorphIrBlue Theme.lightMorphIrOrange
-                , Theme.borderRounded
-=======
                 , Background.color <| ifThenElse model.showModules lightMorphIrBlue lightMorphIrOrange
                 , model.theme |> Theme.borderRounded
->>>>>>> 43f13398
                 , Font.color model.theme.colors.lightest
                 , Font.bold
                 , Font.size (model.theme |> Theme.scaled 2)
@@ -1196,13 +1191,8 @@
         toggleDefinitionsMenu =
             Element.Input.button
                 [ padding 7
-<<<<<<< HEAD
-                , Background.color <| ifThenElse model.showDefinitions Theme.lightMorphIrBlue Theme.lightMorphIrOrange
-                , Theme.borderRounded
-=======
                 , Background.color <| ifThenElse model.showDefinitions lightMorphIrBlue lightMorphIrOrange
                 , model.theme |> Theme.borderRounded
->>>>>>> 43f13398
                 , Font.color model.theme.colors.lightest
                 , Font.bold
                 , Font.size (model.theme |> Theme.scaled 2)
@@ -1826,14 +1816,8 @@
                                                         IR.fromDistribution distribution
                                                 in
                                                 Just <|
-<<<<<<< HEAD
                                                     TabsComponent.view model.theme
                                                         { onSwitchTab = UI << SwitchTab
-=======
-                                                    TabsComponent.view
-                                                        { theme = model.theme
-                                                        , onSwitchTab = UI << SwitchTab
->>>>>>> 43f13398
                                                         , activeTab = model.activeTabIndex
                                                         , tabs =
                                                             Array.fromList
