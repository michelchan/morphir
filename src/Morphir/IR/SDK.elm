{-
   Copyright 2020 Morgan Stanley

   Licensed under the Apache License, Version 2.0 (the "License");
   you may not use this file except in compliance with the License.
   You may obtain a copy of the License at

       http://www.apache.org/licenses/LICENSE-2.0

   Unless required by applicable law or agreed to in writing, software
   distributed under the License is distributed on an "AS IS" BASIS,
   WITHOUT WARRANTIES OR CONDITIONS OF ANY KIND, either express or implied.
   See the License for the specific language governing permissions and
   limitations under the License.
-}


module Morphir.IR.SDK exposing (..)

import Dict exposing (Dict)
import Morphir.IR.Name as Name exposing (Name)
import Morphir.IR.Package as Package exposing (PackageName)
import Morphir.IR.Path as Path exposing (Path)
import Morphir.IR.SDK.Aggregate as Aggregate
import Morphir.IR.SDK.Basics as Basics
import Morphir.IR.SDK.Char as Char
import Morphir.IR.SDK.Decimal as Decimal
import Morphir.IR.SDK.Dict as Dict
import Morphir.IR.SDK.Key as Key
import Morphir.IR.SDK.List as List
import Morphir.IR.SDK.LocalDate as LocalDate
import Morphir.IR.SDK.Maybe as Maybe
import Morphir.IR.SDK.Month as Month
import Morphir.IR.SDK.Number as Number
import Morphir.IR.SDK.Regex as Regex
import Morphir.IR.SDK.Result as Result
import Morphir.IR.SDK.Rule as Rule
import Morphir.IR.SDK.Set as Set
import Morphir.IR.SDK.StatefulApp as StatefulApp
import Morphir.IR.SDK.String as String
import Morphir.IR.SDK.Tuple as Tuple
import Morphir.Value.Native as Native


packageName : PackageName
packageName =
    Path.fromString "Morphir.SDK"


packageSpec : Package.Specification ()
packageSpec =
    { modules =
        Dict.fromList
            [ ( [ [ "basics" ] ], Basics.moduleSpec )
            , ( [ [ "char" ] ], Char.moduleSpec )
            , ( [ [ "dict" ] ], Dict.moduleSpec )
            , ( [ [ "set" ] ], Set.moduleSpec )
            , ( [ [ "string" ] ], String.moduleSpec )
            , ( [ [ "local", "date" ] ], LocalDate.moduleSpec )
            , ( [ [ "maybe" ] ], Maybe.moduleSpec )
            , ( [ [ "month" ] ], Month.moduleSpec )
            , ( [ [ "result" ] ], Result.moduleSpec )
            , ( [ [ "list" ] ], List.moduleSpec )
            , ( [ [ "tuple" ] ], Tuple.moduleSpec )
            , ( [ [ "regex" ] ], Regex.moduleSpec )
            , ( [ [ "stateful", "app" ] ], StatefulApp.moduleSpec )
            , ( [ [ "rule" ] ], Rule.moduleSpec )
            , ( [ [ "decimal" ] ], Decimal.moduleSpec )
            , ( [ [ "int" ] ], Decimal.moduleSpec )
            , ( [ [ "number" ] ], Number.moduleSpec )
<<<<<<< HEAD
            , ( [ [ "aggregate" ] ], Aggregate.moduleSpec )
=======
            , ( [ [ "key" ] ], Key.moduleSpec )
>>>>>>> bd3e408a
            ]
    }


nativeFunctions : Dict ( Path, Path, Name ) Native.Function
nativeFunctions =
    let
        moduleFunctions : String -> List ( String, Native.Function ) -> Dict ( Path, Path, Name ) Native.Function
        moduleFunctions moduleName functionsByName =
            functionsByName
                |> List.map
                    (\( localName, fun ) ->
                        ( ( packageName, Path.fromString moduleName, Name.fromString localName ), fun )
                    )
                |> Dict.fromList
    in
    List.foldl Dict.union
        Dict.empty
        [ moduleFunctions "Basics" Basics.nativeFunctions
        , moduleFunctions "String" String.nativeFunctions
        , moduleFunctions "List" List.nativeFunctions
        ]<|MERGE_RESOLUTION|>--- conflicted
+++ resolved
@@ -68,11 +68,8 @@
             , ( [ [ "decimal" ] ], Decimal.moduleSpec )
             , ( [ [ "int" ] ], Decimal.moduleSpec )
             , ( [ [ "number" ] ], Number.moduleSpec )
-<<<<<<< HEAD
+            , ( [ [ "key" ] ], Key.moduleSpec )
             , ( [ [ "aggregate" ] ], Aggregate.moduleSpec )
-=======
-            , ( [ [ "key" ] ], Key.moduleSpec )
->>>>>>> bd3e408a
             ]
     }
 
