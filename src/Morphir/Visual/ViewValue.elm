--- conflicted
+++ resolved
@@ -134,14 +134,10 @@
                             Dict.get name config.state.variables
                     in
                     el
-<<<<<<< HEAD
-                        [ htmlAttribute (onOver (\event -> config.handlers.onHoverOver event.clientPos variableValue))
-                        , htmlAttribute (onLeave (\event -> config.handlers.onHoverLeave event.clientPos Nothing))
+                        [ onMouseEnter (config.handlers.onHoverOver index variableValue)
+                        , onMouseLeave (config.handlers.onHoverLeave index)
                         , width fill
                         , center
-=======
-                        [ onMouseEnter (config.handlers.onHoverOver index variableValue)
-                        , onMouseLeave (config.handlers.onHoverLeave index)
                         , Element.below
                             (if config.state.popupVariables.variableIndex == index then
                                 el [ smallPadding config.state.theme |> padding ] (viewPopup config)
@@ -149,7 +145,6 @@
                              else
                                 Element.none
                             )
->>>>>>> db627e84
                         ]
                         (text (nameToText name))
 
