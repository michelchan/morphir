module Morphir.Visual.Components.AritmeticExpressions exposing (..)

import Morphir.IR.Name as Name exposing (Name)
import Morphir.IR.Path as Path exposing (Path)
<<<<<<< HEAD
import Morphir.IR.Type as Type
import Morphir.IR.Value as Value exposing (TypedValue, Value(..))
=======
import Morphir.IR.Value as Value exposing (TypedValue)
import Morphir.Visual.Common exposing (VisualTypedValue)
>>>>>>> db627e84


type ArithmeticOperatorTree
    = ArithmeticOperatorBranch ArithmeticOperator (List ArithmeticOperatorTree)
    | ArithmeticValueLeaf VisualTypedValue
    | ArithmeticDivisionBranch (List ArithmeticOperatorTree)


type ArithmeticOperator
    = Add
    | Subtract
    | Multiply


fromArithmeticTypedValue : VisualTypedValue -> ArithmeticOperatorTree
fromArithmeticTypedValue typedValue =
    case typedValue of
        Value.Apply _ fun arg ->
            let
                ( function, args ) =
                    Value.uncurryApply fun arg
            in
            case ( function, args ) of
                ( Value.Reference _ ( _, moduleName, localName ), [ arg1, arg2 ] ) ->
                    let
                        operatorName : String
                        operatorName =
                            functionName moduleName localName
                    in
                    case operatorName of
                        "Basics.add" ->
                            ArithmeticOperatorBranch Add (helperArithmeticTreeBuilderRecursion arg1 operatorName ++ helperArithmeticTreeBuilderRecursion arg2 operatorName)

                        "Basics.subtract" ->
                            ArithmeticOperatorBranch Subtract (helperArithmeticTreeBuilderRecursion arg1 operatorName ++ helperArithmeticTreeBuilderRecursion arg2 operatorName)

                        "Basics.divide" ->
                            ArithmeticDivisionBranch ([ ArithmeticValueLeaf arg1 ] ++ helperArithmeticTreeBuilderRecursion arg2 operatorName)

                        "Basics.multiply" ->
                            ArithmeticOperatorBranch Multiply (helperArithmeticTreeBuilderRecursion arg1 operatorName ++ helperArithmeticTreeBuilderRecursion arg2 operatorName)

                        _ ->
                            fromArithmeticTypedValue typedValue

                _ ->
                    fromArithmeticTypedValue typedValue

        _ ->
            ArithmeticValueLeaf typedValue


helperArithmeticTreeBuilderRecursion : VisualTypedValue -> String -> List ArithmeticOperatorTree
helperArithmeticTreeBuilderRecursion value operatorName =
    case value of
        Value.Apply _ fun arg ->
            let
                ( function, args ) =
                    Value.uncurryApply fun arg
            in
            case ( function, args ) of
                ( Value.Reference _ ( _, moduleName, localName ), [ arg1, arg2 ] ) ->
                    case functionName moduleName localName of
                        "Basics.add" ->
                            [ ArithmeticOperatorBranch Add (helperArithmeticTreeBuilderRecursion arg1 operatorName ++ helperArithmeticTreeBuilderRecursion arg2 operatorName) ]

                        "Basics.subtract" ->
                            [ ArithmeticOperatorBranch Subtract (helperArithmeticTreeBuilderRecursion arg1 operatorName ++ helperArithmeticTreeBuilderRecursion arg2 operatorName) ]

                        "Basics.multiply" ->
                            [ ArithmeticOperatorBranch Multiply (helperArithmeticTreeBuilderRecursion arg1 operatorName ++ helperArithmeticTreeBuilderRecursion arg2 operatorName) ]

                        "Basics.divide" ->
                            [ ArithmeticDivisionBranch ([ ArithmeticValueLeaf arg1 ] ++ helperArithmeticTreeBuilderRecursion arg2 operatorName) ]

                        "Basics.float" ->
                            []

                        _ ->
                            helperArithmeticTreeBuilderRecursion value operatorName

                _ ->
                    helperArithmeticTreeBuilderRecursion value operatorName

        _ ->
            [ ArithmeticValueLeaf value ]


functionName : Path -> Name -> String
functionName moduleName localName =
    String.join "."
        [ moduleName |> Path.toString Name.toTitleCase "."
        , localName |> Name.toCamelCase
        ]


currentPrecedence : String -> Int
currentPrecedence operatorName =
    case operatorName of
        "Basics.add" ->
            1

        "Basics.subtract" ->
            1

        "Basics.multiply" ->
            2

        "Basics.divide" ->
            2

        _ ->
            0<|MERGE_RESOLUTION|>--- conflicted
+++ resolved
@@ -2,13 +2,9 @@
 
 import Morphir.IR.Name as Name exposing (Name)
 import Morphir.IR.Path as Path exposing (Path)
-<<<<<<< HEAD
 import Morphir.IR.Type as Type
 import Morphir.IR.Value as Value exposing (TypedValue, Value(..))
-=======
-import Morphir.IR.Value as Value exposing (TypedValue)
 import Morphir.Visual.Common exposing (VisualTypedValue)
->>>>>>> db627e84
 
 
 type ArithmeticOperatorTree
