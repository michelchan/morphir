{-
Copyright 2020 Morgan Stanley

Licensed under the Apache License, Version 2.0 (the "License");
you may not use this file except in compliance with the License.
You may obtain a copy of the License at

    http://www.apache.org/licenses/LICENSE-2.0

Unless required by applicable law or agreed to in writing, software
distributed under the License is distributed on an "AS IS" BASIS,
WITHOUT WARRANTIES OR CONDITIONS OF ANY KIND, either express or implied.
See the License for the specific language governing permissions and
limitations under the License.
-}


module Morphir.Scala.Backend exposing (..)

import Dict
import List.Extra as ListExtra
import Morphir.File.FileMap exposing (FileMap)
import Morphir.IR.AccessControlled exposing (Access(..), AccessControlled)
import Morphir.IR.FQName exposing (FQName(..))
import Morphir.IR.Literal exposing (Literal(..))
import Morphir.IR.Module as Module
import Morphir.IR.Name as Name exposing (Name)
import Morphir.IR.Package as Package
import Morphir.IR.Path as Path exposing (Path)
import Morphir.IR.Type as Type exposing (Type)
import Morphir.IR.Value exposing (Pattern(..), Value(..))
import Morphir.Scala.AST as Scala
import Morphir.Scala.PrettyPrinter as PrettyPrinter
import Set exposing (Set)


type alias Options =
    {}


mapDistribution : Options -> Package.Distribution -> FileMap
mapDistribution opt distro =
    case distro of
        Package.Library packagePath packageDef ->
            mapPackageDefinition opt packagePath packageDef


mapPackageDefinition : Options -> Package.PackagePath -> Package.Definition a -> FileMap
mapPackageDefinition opt packagePath packageDef =
    packageDef.modules
        |> Dict.toList
        |> List.concatMap
            (\( modulePath, moduleImpl ) ->
                mapModuleDefinition opt packagePath modulePath moduleImpl
                    |> List.map
                        (\compilationUnit ->
                            let
                                fileContent =
                                    compilationUnit
                                        |> PrettyPrinter.mapCompilationUnit (PrettyPrinter.Options 2 80)
                            in
                            ( ( compilationUnit.dirPath, compilationUnit.fileName ), fileContent )
                        )
            )
        |> Dict.fromList


mapFQNameToPathAndName : FQName -> ( Scala.Path, Name )
mapFQNameToPathAndName (FQName packagePath modulePath localName) =
    let
        scalaModulePath =
            case modulePath |> List.reverse of
                [] ->
                    []

                lastName :: reverseModulePath ->
                    List.concat
                        [ packagePath
                            |> List.map (Name.toCamelCase >> String.toLower)
                        , reverseModulePath
                            |> List.reverse
                            |> List.map (Name.toCamelCase >> String.toLower)
                        , [ lastName
                                |> Name.toTitleCase
                          ]
                        ]
    in
<<<<<<< HEAD
    ( scalaModulePath
    , localName
    )


mapFQNameToTypeRef : FQName -> Scala.Type
mapFQNameToTypeRef fQName =
    let
        ( path, name ) =
            mapFQNameToPathAndName fQName
    in
    Scala.TypeRef path (name |> Name.toTitleCase)


mapModuleDefinition : Options -> Package.PackagePath -> Path -> AccessControlled (Module.Definition a) -> List Scala.CompilationUnit
mapModuleDefinition opt currentPackagePath currentModulePath accessControlledModuleDef =
    let
=======
    Scala.TypeRef
        scalaModulePath
        (localName
            |> Name.toTitleCase
        )


mapModuleDefinition : Options -> Package.PackagePath -> Path -> AccessControlled (Module.Definition a) -> List Scala.CompilationUnit
mapModuleDefinition opt currentPackagePath currentModulePath accessControlledModuleDef =
    let
>>>>>>> e9540e5c
        ( scalaPackagePath, moduleName ) =
            case currentModulePath |> List.reverse of
                [] ->
                    ( [], [] )

                lastName :: reverseModulePath ->
                    ( List.append (currentPackagePath |> List.map (Name.toCamelCase >> String.toLower)) (reverseModulePath |> List.reverse |> List.map (Name.toCamelCase >> String.toLower)), lastName )

        typeMembers : List Scala.MemberDecl
        typeMembers =
            accessControlledModuleDef.value.types
                |> Dict.toList
                |> List.concatMap
                    (\( typeName, accessControlledDocumentedTypeDef ) ->
                        case accessControlledDocumentedTypeDef.value.value of
                            Type.TypeAliasDefinition typeParams typeExp ->
                                [ Scala.TypeAlias
                                    { alias =
                                        typeName |> Name.toTitleCase
                                    , typeArgs =
                                        typeParams |> List.map (Name.toTitleCase >> Scala.TypeVar)
                                    , tpe =
                                        mapType typeExp
                                    }
                                ]

                            Type.CustomTypeDefinition typeParams accessControlledCtors ->
                                mapCustomTypeDefinition currentPackagePath currentModulePath typeName typeParams accessControlledCtors
                    )

        functionMembers : List Scala.MemberDecl
        functionMembers =
            accessControlledModuleDef.value.values
                |> Dict.toList
                |> List.concatMap
                    (\( valueName, accessControlledValueDef ) ->
                        [ Scala.FunctionDecl
                            { modifiers =
                                case accessControlledValueDef.access of
                                    Public ->
                                        []

                                    Private ->
                                        [ Scala.Private Nothing ]
                            , name =
                                valueName |> Name.toCamelCase
                            , typeArgs =
                                []
                            , args =
                                [ accessControlledValueDef.value.inputTypes
                                    |> List.map
                                        (\( argName, a, argType ) ->
                                            { modifiers = []
                                            , tpe = mapType argType
                                            , name = argName |> Name.toCamelCase
                                            , defaultValue = Nothing
                                            }
                                        )
                                ]
                            , returnType =
                                Just (mapType accessControlledValueDef.value.outputType)
                            , body =
<<<<<<< HEAD
                                Just (mapValue accessControlledValueDef.value.body)
=======
                                Just (Scala.Tuple [])
>>>>>>> e9540e5c
                            }
                        ]
                    )

        moduleUnit : Scala.CompilationUnit
        moduleUnit =
            { dirPath = scalaPackagePath
            , fileName = (moduleName |> Name.toTitleCase) ++ ".scala"
            , packageDecl = scalaPackagePath
            , imports = []
            , typeDecls =
                [ Scala.Documented (Just (String.join "" [ "Generated based on ", currentModulePath |> Path.toString Name.toTitleCase "." ])) <|
                    Scala.Object
                        { modifiers =
                            case accessControlledModuleDef.access of
                                Public ->
                                    []

                                Private ->
                                    [ Scala.Private
                                        (currentPackagePath
                                            |> ListExtra.last
                                            |> Maybe.map (Name.toCamelCase >> String.toLower)
                                        )
                                    ]
                        , name =
                            moduleName |> Name.toTitleCase
                        , members =
                            List.append typeMembers functionMembers
                        , extends =
                            []
                        }
                ]
            }
    in
    [ moduleUnit ]


mapCustomTypeDefinition : Package.PackagePath -> Path -> Name -> List Name -> AccessControlled (Type.Constructors a) -> List Scala.MemberDecl
mapCustomTypeDefinition currentPackagePath currentModulePath typeName typeParams accessControlledCtors =
    let
        caseClass name args extends =
            Scala.Class
                { modifiers = [ Scala.Case ]
                , name = name |> Name.toTitleCase
                , typeArgs = typeParams |> List.map (Name.toTitleCase >> Scala.TypeVar)
                , ctorArgs =
                    args
                        |> List.map
                            (\( argName, argType ) ->
                                { modifiers = []
                                , tpe = mapType argType
                                , name = argName |> Name.toCamelCase
                                , defaultValue = Nothing
                                }
                            )
                        |> List.singleton
                , extends = extends
                }

        parentTraitRef =
            mapFQNameToTypeRef (FQName currentPackagePath currentModulePath typeName)

        sealedTraitHierarchy =
            List.concat
                [ [ Scala.Trait
                        { modifiers = [ Scala.Sealed ]
                        , name = typeName |> Name.toTitleCase
                        , typeArgs = typeParams |> List.map (Name.toTitleCase >> Scala.TypeVar)
                        , extends = []
                        , members = []
                        }
                  ]
                , accessControlledCtors.value
                    |> List.map
                        (\(Type.Constructor ctorName ctorArgs) ->
                            caseClass ctorName
                                ctorArgs
                                (if List.isEmpty typeParams then
                                    [ parentTraitRef ]

                                 else
                                    [ Scala.TypeApply parentTraitRef (typeParams |> List.map (Name.toTitleCase >> Scala.TypeVar)) ]
                                )
                        )
                ]
    in
    case accessControlledCtors.value of
        [ Type.Constructor ctorName ctorArgs ] ->
            if ctorName == typeName then
                [ Scala.MemberTypeDecl (caseClass ctorName ctorArgs []) ]

            else
                sealedTraitHierarchy |> List.map Scala.MemberTypeDecl

        _ ->
            sealedTraitHierarchy |> List.map Scala.MemberTypeDecl


mapType : Type a -> Scala.Type
mapType tpe =
    case tpe of
        Type.Variable a name ->
            Scala.TypeVar (name |> Name.toTitleCase)

        Type.Reference a fQName argTypes ->
            let
                typeRef =
                    mapFQNameToTypeRef fQName
            in
            if List.isEmpty argTypes then
                typeRef

            else
                Scala.TypeApply typeRef (argTypes |> List.map mapType)

        Type.Tuple a elemTypes ->
            Scala.TupleType (elemTypes |> List.map mapType)

        Type.Record a fields ->
            Scala.StructuralType
                (fields
                    |> List.map
                        (\field ->
                            Scala.FunctionDecl
                                { modifiers = []
                                , name = field.name |> Name.toCamelCase
                                , typeArgs = []
                                , args = []
                                , returnType = Just (mapType field.tpe)
                                , body = Nothing
                                }
                        )
                )

        Type.ExtensibleRecord a argName fields ->
            Scala.StructuralType
                (fields
                    |> List.map
                        (\field ->
                            Scala.FunctionDecl
                                { modifiers = []
                                , name = field.name |> Name.toCamelCase
                                , typeArgs = []
                                , args = []
                                , returnType = Just (mapType field.tpe)
                                , body = Nothing
                                }
                        )
                )

        Type.Function a argType returnType ->
            Scala.FunctionType (mapType argType) (mapType returnType)

        Type.Unit a ->
            Scala.TypeRef [ "scala" ] "Unit"


mapLiteral : Literal -> Scala.Lit
mapLiteral literal =
    case literal of
        BoolLiteral v ->
            Scala.BooleanLit v

        CharLiteral v ->
            Scala.CharacterLit v

        StringLiteral v ->
            Scala.StringLit v

        IntLiteral v ->
            Scala.IntegerLit v

        FloatLiteral v ->
            Scala.FloatLit v


mapValue : Value a -> Scala.Value
mapValue value =
    case value of
        Literal a v ->
            Scala.Literal (mapLiteral v)

        --| Constructor a FQName
        --| Tuple a (List (Value a))
        --| List a (List (Value a))
        --| Record a (List ( Name, Value a ))
        Variable a name ->
            Scala.Var (name |> Name.toCamelCase)

        Reference a fQName ->
            let
                ( path, name ) =
                    mapFQNameToPathAndName fQName
            in
            Scala.Ref path (name |> Name.toCamelCase)

        --| Field a (Value a) Name
        --| FieldFunction a Name
        Apply a fun arg ->
            Scala.Apply (mapValue fun) [ Scala.ArgValue Nothing (mapValue arg) ]

        --| Lambda a (Pattern a) (Value a)
        --| LetDefinition a Name (Definition a) (Value a)
        --| LetRecursion a (Dict Name (Definition a)) (Value a)
        --| Destructure a (Pattern a) (Value a) (Value a)
        --| IfThenElse a (Value a) (Value a) (Value a)
        --| PatternMatch a (Value a) (List ( Pattern a, Value a ))
        --| UpdateRecord a (Value a) (List ( Name, Value a ))
        --| Unit a
        _ ->
            Scala.Tuple []


mapPattern : Pattern a -> Scala.Pattern
mapPattern pattern =
    case pattern of
        WildcardPattern a ->
            Scala.WildcardMatch

        AsPattern a (WildcardPattern _) alias ->
            Scala.NamedMatch (alias |> Name.toCamelCase)

        AsPattern a aliasedPattern alias ->
            Scala.AliasedMatch (alias |> Name.toCamelCase) (mapPattern aliasedPattern)

        TuplePattern a itemPatterns ->
            Scala.TupleMatch (itemPatterns |> List.map mapPattern)

        ConstructorPattern a fQName argPatterns ->
            let
                ( path, name ) =
                    mapFQNameToPathAndName fQName
            in
            Scala.UnapplyMatch path
                (name |> Name.toTitleCase)
                (argPatterns
                    |> List.map mapPattern
                )

        EmptyListPattern a ->
            Scala.EmptyListMatch

        HeadTailPattern a headPattern tailPattern ->
            Scala.HeadTailMatch
                (mapPattern headPattern)
                (mapPattern tailPattern)

        LiteralPattern a literal ->
            Scala.LiteralMatch (mapLiteral literal)

        UnitPattern a ->
            Scala.WildcardMatch


reservedValueNames : Set String
reservedValueNames =
    Set.fromList
        -- we cannot use any method names in java.lamg.Object because values are represented as functions/values in a Scala object
        [ "clone"
        , "equals"
        , "finalize"
        , "getClass"
        , "hashCode"
        , "notify"
        , "notifyAll"
        , "toString"
        , "wait"
        ]<|MERGE_RESOLUTION|>--- conflicted
+++ resolved
@@ -1,17 +1,17 @@
 {-
-Copyright 2020 Morgan Stanley
-
-Licensed under the Apache License, Version 2.0 (the "License");
-you may not use this file except in compliance with the License.
-You may obtain a copy of the License at
-
-    http://www.apache.org/licenses/LICENSE-2.0
-
-Unless required by applicable law or agreed to in writing, software
-distributed under the License is distributed on an "AS IS" BASIS,
-WITHOUT WARRANTIES OR CONDITIONS OF ANY KIND, either express or implied.
-See the License for the specific language governing permissions and
-limitations under the License.
+   Copyright 2020 Morgan Stanley
+
+   Licensed under the Apache License, Version 2.0 (the "License");
+   you may not use this file except in compliance with the License.
+   You may obtain a copy of the License at
+
+       http://www.apache.org/licenses/LICENSE-2.0
+
+   Unless required by applicable law or agreed to in writing, software
+   distributed under the License is distributed on an "AS IS" BASIS,
+   WITHOUT WARRANTIES OR CONDITIONS OF ANY KIND, either express or implied.
+   See the License for the specific language governing permissions and
+   limitations under the License.
 -}
 
 
@@ -85,7 +85,6 @@
                           ]
                         ]
     in
-<<<<<<< HEAD
     ( scalaModulePath
     , localName
     )
@@ -103,18 +102,6 @@
 mapModuleDefinition : Options -> Package.PackagePath -> Path -> AccessControlled (Module.Definition a) -> List Scala.CompilationUnit
 mapModuleDefinition opt currentPackagePath currentModulePath accessControlledModuleDef =
     let
-=======
-    Scala.TypeRef
-        scalaModulePath
-        (localName
-            |> Name.toTitleCase
-        )
-
-
-mapModuleDefinition : Options -> Package.PackagePath -> Path -> AccessControlled (Module.Definition a) -> List Scala.CompilationUnit
-mapModuleDefinition opt currentPackagePath currentModulePath accessControlledModuleDef =
-    let
->>>>>>> e9540e5c
         ( scalaPackagePath, moduleName ) =
             case currentModulePath |> List.reverse of
                 [] ->
@@ -177,11 +164,7 @@
                             , returnType =
                                 Just (mapType accessControlledValueDef.value.outputType)
                             , body =
-<<<<<<< HEAD
                                 Just (mapValue accessControlledValueDef.value.body)
-=======
-                                Just (Scala.Tuple [])
->>>>>>> e9540e5c
                             }
                         ]
                     )
