--- conflicted
+++ resolved
@@ -21,11 +21,8 @@
 import List.Extra as ListExtra
 import Morphir.File.FileMap exposing (FileMap)
 import Morphir.IR.AccessControlled exposing (Access(..), AccessControlled)
-<<<<<<< HEAD
-=======
 import Morphir.IR.Distribution as Distribution exposing (Distribution(..))
 import Morphir.IR.FQName exposing (FQName(..))
->>>>>>> 3e8dcf57
 import Morphir.IR.Literal exposing (Literal(..))
 import Morphir.IR.Module as Module
 import Morphir.IR.Name as Name exposing (Name)
@@ -38,14 +35,13 @@
 import Morphir.SDK.Annotations as Annotations exposing (Annotations, mapCustomTypeDefinition, mapFQNameToPathAndName, mapType)
 import Set exposing (Set)
 
-type alias Options = {}
+
+type alias Options =
+    {}
 
 
 mapDistribution : Options -> Distribution -> FileMap
 mapDistribution opt distro =
-    let
-        _ = Debug.log "opt" opt
-    in
     case distro of
         Distribution.Library packagePath dependencies packageDef ->
             mapPackageDefinition opt distro packagePath packageDef
@@ -70,6 +66,39 @@
             )
         |> Dict.fromList
 
+
+mapFQNameToPathAndName : FQName -> ( Scala.Path, Name )
+mapFQNameToPathAndName (FQName packagePath modulePath localName) =
+    let
+        scalaModulePath =
+            case modulePath |> List.reverse of
+                [] ->
+                    []
+
+                lastName :: reverseModulePath ->
+                    List.concat
+                        [ packagePath
+                            |> List.map (Name.toCamelCase >> String.toLower)
+                        , reverseModulePath
+                            |> List.reverse
+                            |> List.map (Name.toCamelCase >> String.toLower)
+                        , [ lastName
+                                |> Name.toTitleCase
+                          ]
+                        ]
+    in
+    ( scalaModulePath
+    , localName
+    )
+
+
+mapFQNameToTypeRef : FQName -> Scala.Type
+mapFQNameToTypeRef fQName =
+    let
+        ( path, name ) =
+            mapFQNameToPathAndName fQName
+    in
+    Scala.TypeRef path (name |> Name.toTitleCase)
 
 
 mapModuleDefinition : Options -> Distribution -> Package.PackageName -> Path -> AccessControlled (Module.Definition ta tv) -> List Scala.CompilationUnit
@@ -108,9 +137,6 @@
                                                     )
                                                 |> List.singleton
                                         , extends = []
-<<<<<<< HEAD
-                                        , members = []
-=======
                                         , members =
                                             mapFunctionsToMethods currentPackagePath
                                                 currentModulePath
@@ -122,7 +148,6 @@
                                                             ( valueName, valueDef.value |> Value.definitionToSpecification )
                                                         )
                                                 )
->>>>>>> 3e8dcf57
                                         }
                                     )
                                 ]
@@ -139,9 +164,6 @@
                                 ]
 
                             Type.CustomTypeDefinition typeParams accessControlledCtors ->
-<<<<<<< HEAD
-                                mapCustomTypeDefinition Nothing currentPackagePath currentModulePath typeName typeParams accessControlledCtors
-=======
                                 mapCustomTypeDefinition
                                     currentPackagePath
                                     currentModulePath
@@ -149,7 +171,6 @@
                                     typeName
                                     typeParams
                                     accessControlledCtors
->>>>>>> 3e8dcf57
                     )
 
         functionMembers : List Scala.MemberDecl
@@ -200,57 +221,33 @@
             , packageDecl = scalaPackagePath
             , imports = []
             , typeDecls =
-                [ (Scala.Documented (Just (String.join "" [ "Generated based on ", currentModulePath |> Path.toString Name.toTitleCase "." ]))
-                    (Scala.Annotated (Nothing)
-                    <|
-                         (Scala.Object
-                            { modifiers =
-                                case accessControlledModuleDef.access of
-                                    Public ->
-                                        []
-
-                                    Private ->
-                                        [ Scala.Private
-                                            (currentPackagePath
-                                                |> ListExtra.last
-                                                |> Maybe.map (Name.toCamelCase >> String.toLower)
-                                            )
-                                        ]
-                            , name =
-                                moduleName |> Name.toTitleCase
-                            , members =
-                                List.append typeMembers functionMembers
-                            , extends =
-                                []
-                            }
-                         )
-                    )
-                  )
+                [ Scala.Documented (Just (String.join "" [ "Generated based on ", currentModulePath |> Path.toString Name.toTitleCase "." ])) <|
+                    Scala.Object
+                        { modifiers =
+                            case accessControlledModuleDef.access of
+                                Public ->
+                                    []
+
+                                Private ->
+                                    [ Scala.Private
+                                        (currentPackagePath
+                                            |> ListExtra.last
+                                            |> Maybe.map (Name.toCamelCase >> String.toLower)
+                                        )
+                                    ]
+                        , name =
+                            moduleName |> Name.toTitleCase
+                        , members =
+                            List.append typeMembers functionMembers
+                        , extends =
+                            []
+                        }
                 ]
             }
     in
     [ moduleUnit ]
 
 
-<<<<<<< HEAD
-mapValue : Value ta va -> Scala.Value
-mapValue value =
-    case value of
-        Literal a literal ->
-            let
-                wrap : List String -> String -> Scala.Lit -> Scala.Value
-                wrap modulePath moduleName lit =
-                    Scala.Apply
-                        (Scala.Ref modulePath moduleName)
-                        [ Scala.ArgValue Nothing (Scala.Literal lit) ]
-            in
-            case literal of
-                BoolLiteral v ->
-                    wrap [ "morphir", "sdk", "Basics" ] "Bool" (Scala.BooleanLit v)
-
-                CharLiteral v ->
-                    wrap [ "morphir", "sdk", "Char" ] "Char" (Scala.CharacterLit v)
-=======
 mapCustomTypeDefinition : Package.PackageName -> Path -> Module.Definition ta va -> Name -> List Name -> AccessControlled (Type.Constructors a) -> List Scala.MemberDecl
 mapCustomTypeDefinition currentPackagePath currentModulePath moduleDef typeName typeParams accessControlledCtors =
     let
@@ -479,7 +476,6 @@
                     case literal of
                         BoolLiteral v ->
                             wrap [ "morphir", "sdk", "Basics" ] "Bool" (Scala.BooleanLit v)
->>>>>>> 3e8dcf57
 
                         CharLiteral v ->
                             wrap [ "morphir", "sdk", "Char" ] "Char" (Scala.CharacterLit v)
